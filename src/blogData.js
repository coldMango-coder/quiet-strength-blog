<<<<<<< HEAD
import React from 'react';

// Lazy load blog post components to reduce initial bundle size
const BlogPostBurnout = React.lazy(() => import('./pages/BlogPostBurnout'));
const BlogPostSayingNo = React.lazy(() => import('./components/BlogPostSayingNo'));
const BlogPostSayingNoWithoutGuilt = React.lazy(() => import('./components/BlogPostSayingNoWithoutGuilt'));
const BlogPostRelationshipSigns = React.lazy(() => import('./pages/BlogPostRelationshipSigns'));
const BlogPostSocialBattery = React.lazy(() => import('./pages/BlogPostSocialBattery'));
const BlogPostIntentionalDating = React.lazy(() => import('./pages/BlogPostIntentionalDating'));
const BlogPostMeetings = React.lazy(() => import('./pages/BlogPostMeetings'));
const BlogPostToxicRelationship = React.lazy(() => import('./pages/BlogPostToxicRelationship'));
const BlogPostSocialMediaOverwhelm = React.lazy(() => import('./pages/BlogPostSocialMediaOverwhelm'));
const BlogPostNarcissistRecovery = React.lazy(() => import('./pages/BlogPostNarcissistRecovery'));
const BlogPostBreakupGlowUp = React.lazy(() => import('./pages/BlogPostBreakupGlowUp'));
const BlogPostIntrovertConfidence = React.lazy(() => import('./pages/BlogPostIntrovertConfidence'));
const BlogPostNetworkingTips = React.lazy(() => import('./pages/BlogPostNetworkingTips'));
const BlogPostEmotionallyUnavailableMen = React.lazy(() => import('./pages/BlogPostEmotionallyUnavailableMen'));
const BlogPostNarcissistAttraction = React.lazy(() => import('./pages/BlogPostNarcissistAttraction'));

export const categories = {
  INTROVERSION_PERSONALITY: 'Introversion & Personality',
  RELATIONSHIPS_DATING: 'Relationships & Dating',
  CAREER_WORKPLACE: 'Career & Workplace',
  SELF_DEVELOPMENT: 'Self-Development',
  WOMENS_WELLNESS: 'Women\'s Wellness',
};

// Category slug mapping for clean URLs without encoded characters
export const categorySlugMap = {
  'Introversion & Personality': 'introversion-and-personality',
  'Relationships & Dating': 'relationships-and-dating',
  'Career & Workplace': 'career-and-workplace',
  'Self-Development': 'self-development',
  'Women\'s Wellness': 'womens-wellness',
};

// Reverse mapping for category slug to display name
export const slugToCategoryMap = Object.fromEntries(
  Object.entries(categorySlugMap).map(([name, slug]) => [slug, name])
);

export const blogPosts = [
  {
    slug: 'how-to-stop-attracting-narcissists-9-proven-strategies',
    title: 'How to Stop Attracting Narcissists: 9 Proven Strategies That Actually Work in 2025',
    description: 'Learn how to stop attracting narcissists with 9 proven strategies. Discover the psychology behind these patterns and build healthier relationships in 2025.',
    date: '2025-08-03',
    category: categories.RELATIONSHIPS_DATING,
    component: BlogPostNarcissistAttraction,
    image: '/images/confident-woman-learning-how-to-stop-attracting-narcissists-by-walking-away-from-toxic-relationships-toward-healthy-boundaries-and-self-empowerment.webp',
    readTime: '8 min read',
  },
  {
    slug: 'how-to-stop-attracting-emotionally-unavailable-men-guide',
    title: 'How to Stop Attracting Emotionally Unavailable Men: 7 Proven Steps That Actually Work in 2025',
    description: 'Learn how to stop attracting emotionally unavailable men with 7 proven strategies. Discover the psychology behind these patterns and build healthier relationships in 2025.',
    date: '2025-08-03',
    category: categories.RELATIONSHIPS_DATING,
    component: BlogPostEmotionallyUnavailableMen,
    image: '/images/confident-woman-journaling-about-emotional-growth-and-learning-how-to-stop-attracting-emotionally-unavailable-men-in-bright-coffee-shop-setting.webp',
    readTime: '8 min read',
  },
  {
    slug: 'introvert-networking-tips-without-small-talk-guide',
    title: '7 Powerful Introvert Networking Tips Without Small Talk That Actually Work',
    description: 'Discover proven introvert networking tips without small talk that help shy professionals build meaningful connections. Skip the awkward conversations and network authentically.',
    date: '2025-07-29',
    category: categories.CAREER_WORKPLACE,
    component: BlogPostNetworkingTips,
    image: '/images/20250728_1647_Engaged Coffee Shop Meeting_simple_compose_01k18r0c9neffsbqp5aehdjf59.webp',
    readTime: '10 min read',
  },
  {
    slug: 'how-to-be-confident-as-an-introvert-woman-guide',
    title: 'How to Be Confident as an Introvert Woman: 9 Proven Strategies That Actually Work in 2025',
    description: 'Discover how to be confident as an introvert woman with 9 proven strategies. Learn to embrace your quiet strength and build authentic confidence in 2025. Expert-backed tips inside.',
    date: '2025-07-28',
    category: categories.INTROVERSION_PERSONALITY,
    component: BlogPostIntrovertConfidence,
    image: '/images/confident-introvert-woman-sitting-thoughtfully-in-modern-office-space-demonstrating-quiet-strength-and-authentic-confidence-in-professional-setting.webp',
    readTime: '8 min read',
  },
  {
    slug: 'post-breakup-glow-up-transformation-guide-10-proven-steps-to-become-your-best-self-in-2025',
    title: 'Post Breakup Glow Up Transformation Guide: 10 Proven Steps to Become Your Best Self in 2025',
    description: 'Discover the ultimate post breakup glow up transformation guide with 10 proven steps to heal, grow, and become your best self. Transform pain into power in 2025.',
    date: '2025-07-28',
    category: categories.SELF_DEVELOPMENT,
    component: BlogPostBreakupGlowUp,
    image: '/images/woman-showing-post-breakup-glow-up-transformation-before-and-after-in-mirror-reflection-demonstrating-confidence-and-style-improvement.webp',
    readTime: '8 min read',
  },
  {
    slug: 'emotional-manipulation-tactics-narcissist-ex-recovery-12-proven-steps-to-reclaim-your-life-in-2025',
    title: 'Emotional Manipulation Tactics Narcissist Ex Recovery: 12 Proven Steps to Reclaim Your Life in 2025',
    description: 'Learn to identify emotional manipulation tactics used by narcissist ex partners and discover 12 proven recovery steps to reclaim your life, rebuild confidence, and heal from narcissistic abuse in 2025.',
    date: '2025-07-27',
    category: categories.RELATIONSHIPS_DATING,
    component: BlogPostNarcissistRecovery,
    image: '/images/confident-woman-standing-triumphantly-at-sunrise-representing-emotional-recovery-and-healing-from-narcissistic-abuse-manipulation-tactics.webp',
    readTime: '8 min read',
  },
  {
    slug: 'introvert-overwhelmed-by-social-media-8-proven-coping-strategies-that-actually-work-in-2025',
    title: 'Introvert Overwhelmed by Social Media: 8 Proven Coping Strategies That Actually Work in 2025',
    description: 'Are you an introvert overwhelmed by social media? Discover 8 scientifically-backed coping strategies to reduce digital overwhelm and protect your mental energy in 2025.',
    date: '2025-07-26',
    category: categories.INTROVERSION_PERSONALITY,
    component: BlogPostSocialMediaOverwhelm,
    image: '/images/introvert-overwhelmed-by-social-media-sitting-alone-with-multiple-screens-showing-overwhelming-social-feeds.webp',
    readTime: '6 min read',
  },
  {
    slug: 'how-to-love-yourself-after-a-toxic-relationship-8-proven-steps-that-actually-work-in-2025',
    title: 'How to Love Yourself After a Toxic Relationship: 8 Proven Steps That Actually Work in 2025',
    description: 'Learn how to love yourself after a toxic relationship with expert-backed strategies. Discover 8 proven steps to rebuild self-worth and find inner peace in 2025.',
    date: '2025-07-24',
    category: categories.RELATIONSHIPS_DATING,
    component: BlogPostToxicRelationship,
    image: '/images/woman-embracing-self-love-freedom-toxic-relationship-recovery-mountain-peak-sunrise-new-beginnings-personal-growth.webp',
    readTime: '8 min read',
  },
  {
    slug: 'how-to-speak-up-in-meetings-introvert-strategies-2025',
    title: 'How to Speak Up in Meetings as an Introvert: 9 Proven Strategies That Actually Work in 2025',
    description: 'Learn how to speak up in meetings as introvert with 9 proven strategies. Discover confidence-building techniques, preparation methods, and communication tips that help introverted professionals thrive in workplace meetings without changing who you are.',
    date: '2025-07-22',
    category: categories.CAREER_WORKPLACE,
    component: BlogPostMeetings,
    image: '/images/confident-introvert-business-meeting.webp',
    readTime: '15 min read',
  },
  {
    slug: 'intentional-dating-2025-guide',
    title: 'Intentional Dating 2025: How to Date Purposefully (7 Proven Steps)',
    description: 'Learn how to date purposefully in 2025 with our complete guide to intentional dating. Discover 7 proven steps that actually work for meaningful relationships.',
    date: '2025-07-21',
    category: categories.RELATIONSHIPS_DATING,
    component: BlogPostIntentionalDating,
    image: '/images/intentional-dating-coffee-conversation.webp',
    readTime: '18 min read',
  },
  {
    slug: 'introvert-social-battery-drained-recovery-methods',
    title: 'Introvert Social Battery Drained: 9 Proven Recovery Methods That Actually Work in 2025',
    description: 'Discover 9 proven ways to recharge when your social battery is drained. Expert-backed recovery methods for introverts in 2025. Learn effective strategies now.',
    date: '2025-07-20',
    category: categories.INTROVERSION_PERSONALITY,
    component: BlogPostSocialBattery,
    image: '/images/introvert-social-battery-recovery-tea.webp',
    readTime: '12 min read',
  },
  {
    slug: 'how-to-know-if-you-deserve-better-relationship-introvert-woman-guide',
    title: 'How to Know if You Deserve Better in Your Relationship: 7 Clear Signs Every Introvert Woman Must Recognize in 2025',
    description: 'Discover 7 proven signs that show you deserve better in your relationship as an introvert woman. Learn to recognize your worth and make empowered decisions in 2025.',
    date: '2025-07-19',
    category: categories.RELATIONSHIPS_DATING,
    component: BlogPostRelationshipSigns,
    image: '/images/thoughtful-woman-relationship-reflection.webp',
    readTime: '7 min read',
  },
  {
    slug: 'how-to-say-no-without-guilt',
    title: 'How to Say No Without Guilt: Real-Life Scripts for Work, Family & Friends',
    description: 'Learn how to say no without guilt. Real scripts for work, family & friends + emotional aftercare. Free 20 Script PDF.',
    date: '2025-07-18',
    category: categories.RELATIONSHIPS_DATING,
    component: BlogPostSayingNoWithoutGuilt,
    image: '/images/confident-boundary-setting-professional.webp',
    readTime: '12 min read',
  },
  {
    slug: 'art-of-saying-no',
    title: 'The Art of Saying No: A Guide for People-Pleasers',
    description: 'Reclaim your time and energy by learning how to set boundaries with grace and confidence.',
    date: '2025-07-14',
    category: categories.SELF_DEVELOPMENT,
    component: BlogPostSayingNo,
    image: '/images/stressed-woman-people-pleasing-burnout.webp',
    readTime: '6 min read',
  },
  {
    slug: 'prevent-professional-burnout',
    title: "How to Prevent Professional Burnout: A Woman's Essential Guide",
    description: 'Learn to identify the signs of burnout and build a sustainable, fulfilling career.',
    date: '2025-07-12',
    category: categories.CAREER_WORKPLACE,
    component: BlogPostBurnout,
    image: '/images/overwhelmed-introvert-burnout-signs.webp',
    readTime: '8 min read',
  },
];

=======
import React from 'react';

// Lazy load blog post components to reduce initial bundle size
const BlogPostBurnout = React.lazy(() => import('./pages/BlogPostBurnout'));
const BlogPostSayingNo = React.lazy(() => import('./components/BlogPostSayingNo'));
const BlogPostSayingNoWithoutGuilt = React.lazy(() => import('./components/BlogPostSayingNoWithoutGuilt'));
const BlogPostRelationshipSigns = React.lazy(() => import('./pages/BlogPostRelationshipSigns'));
const BlogPostSocialBattery = React.lazy(() => import('./pages/BlogPostSocialBattery'));
const BlogPostIntentionalDating = React.lazy(() => import('./pages/BlogPostIntentionalDating'));
const BlogPostMeetings = React.lazy(() => import('./pages/BlogPostMeetings'));
const BlogPostToxicRelationship = React.lazy(() => import('./pages/BlogPostToxicRelationship'));
const BlogPostSocialMediaOverwhelm = React.lazy(() => import('./pages/BlogPostSocialMediaOverwhelm'));
const BlogPostNarcissistRecovery = React.lazy(() => import('./pages/BlogPostNarcissistRecovery'));
const BlogPostBreakupGlowUp = React.lazy(() => import('./pages/BlogPostBreakupGlowUp'));
const BlogPostIntrovertConfidence = React.lazy(() => import('./pages/BlogPostIntrovertConfidence'));
const BlogPostNetworkingTips = React.lazy(() => import('./pages/BlogPostNetworkingTips'));
const BlogPostEmotionallyUnavailableMen = React.lazy(() => import('./pages/BlogPostEmotionallyUnavailableMen'));
const BlogPostNarcissistAttraction = React.lazy(() => import('./pages/BlogPostNarcissistAttraction'));

export const categories = {
  INTROVERSION_PERSONALITY: 'Introversion & Personality',
  RELATIONSHIPS_DATING: 'Relationships & Dating',
  CAREER_WORKPLACE: 'Career & Workplace',
  SELF_DEVELOPMENT: 'Self-Development',
  WOMENS_WELLNESS: 'Women\'s Wellness',
};

// Category slug mapping for clean URLs without encoded characters
export const categorySlugMap = {
  'Introversion & Personality': 'introversion-and-personality',
  'Relationships & Dating': 'relationships-and-dating',
  'Career & Workplace': 'career-and-workplace',
  'Self-Development': 'self-development',
  'Women\'s Wellness': 'womens-wellness',
};

// Reverse mapping for category slug to display name
export const slugToCategoryMap = Object.fromEntries(
  Object.entries(categorySlugMap).map(([name, slug]) => [slug, name])
);

export const blogPosts = [
  {
    slug: 'how-to-stop-attracting-narcissists-9-proven-strategies',
    title: 'How to Stop Attracting Narcissists: 9 Proven Strategies That Actually Work in 2025',
    description: 'Learn how to stop attracting narcissists with 9 proven strategies. Discover the psychology behind these patterns and build healthier relationships in 2025.',
    date: '2025-08-03',
    category: categories.RELATIONSHIPS_DATING,
    component: BlogPostNarcissistAttraction,
    image: '/images/confident-woman-learning-how-to-stop-attracting-narcissists-by-walking-away-from-toxic-relationships-toward-healthy-boundaries-and-self-empowerment.webp?v=b008f571',
    readTime: '8 min read',
  },
  {
    slug: 'how-to-stop-attracting-emotionally-unavailable-men-guide',
    title: 'How to Stop Attracting Emotionally Unavailable Men: 7 Proven Steps That Actually Work in 2025',
    description: 'Learn how to stop attracting emotionally unavailable men with 7 proven strategies. Discover the psychology behind these patterns and build healthier relationships in 2025.',
    date: '2025-08-03',
    category: categories.RELATIONSHIPS_DATING,
    component: BlogPostEmotionallyUnavailableMen,
    image: '/images/confident-woman-journaling-about-emotional-growth-and-learning-how-to-stop-attracting-emotionally-unavailable-men-in-bright-coffee-shop-setting.webp?v=b008f571',
    readTime: '8 min read',
  },
  {
    slug: 'introvert-networking-tips-without-small-talk-guide',
    title: '7 Powerful Introvert Networking Tips Without Small Talk That Actually Work',
    description: 'Discover proven introvert networking tips without small talk that help shy professionals build meaningful connections. Skip the awkward conversations and network authentically.',
    date: '2025-07-29',
    category: categories.CAREER_WORKPLACE,
    component: BlogPostNetworkingTips,
    image: '/images/20250728_1647_Engaged Coffee Shop Meeting_simple_compose_01k18r0c9neffsbqp5aehdjf59.webp?v=b008f571',
    readTime: '10 min read',
  },
  {
    slug: 'how-to-be-confident-as-an-introvert-woman-guide',
    title: 'How to Be Confident as an Introvert Woman: 9 Proven Strategies That Actually Work in 2025',
    description: 'Discover how to be confident as an introvert woman with 9 proven strategies. Learn to embrace your quiet strength and build authentic confidence in 2025. Expert-backed tips inside.',
    date: '2025-07-28',
    category: categories.INTROVERSION_PERSONALITY,
    component: BlogPostIntrovertConfidence,
    image: '/images/confident-introvert-woman-sitting-thoughtfully-in-modern-office-space-demonstrating-quiet-strength-and-authentic-confidence-in-professional-setting.webp?v=b008f571',
    readTime: '8 min read',
  },
  {
    slug: 'post-breakup-glow-up-transformation-guide-10-proven-steps-to-become-your-best-self-in-2025',
    title: 'Post Breakup Glow Up Transformation Guide: 10 Proven Steps to Become Your Best Self in 2025',
    description: 'Discover the ultimate post breakup glow up transformation guide with 10 proven steps to heal, grow, and become your best self. Transform pain into power in 2025.',
    date: '2025-07-28',
    category: categories.SELF_DEVELOPMENT,
    component: BlogPostBreakupGlowUp,
    image: '/images/woman-showing-post-breakup-glow-up-transformation-before-and-after-in-mirror-reflection-demonstrating-confidence-and-style-improvement.webp?v=b008f571',
    readTime: '8 min read',
  },
  {
    slug: 'emotional-manipulation-tactics-narcissist-ex-recovery-12-proven-steps-to-reclaim-your-life-in-2025',
    title: 'Emotional Manipulation Tactics Narcissist Ex Recovery: 12 Proven Steps to Reclaim Your Life in 2025',
    description: 'Learn to identify emotional manipulation tactics used by narcissist ex partners and discover 12 proven recovery steps to reclaim your life, rebuild confidence, and heal from narcissistic abuse in 2025.',
    date: '2025-07-27',
    category: categories.RELATIONSHIPS_DATING,
    component: BlogPostNarcissistRecovery,
    image: '/images/confident-woman-standing-triumphantly-at-sunrise-representing-emotional-recovery-and-healing-from-narcissistic-abuse-manipulation-tactics.webp?v=b008f571',
    readTime: '8 min read',
  },
  {
    slug: 'introvert-overwhelmed-by-social-media-8-proven-coping-strategies-that-actually-work-in-2025',
    title: 'Introvert Overwhelmed by Social Media: 8 Proven Coping Strategies That Actually Work in 2025',
    description: 'Are you an introvert overwhelmed by social media? Discover 8 scientifically-backed coping strategies to reduce digital overwhelm and protect your mental energy in 2025.',
    date: '2025-07-26',
    category: categories.INTROVERSION_PERSONALITY,
    component: BlogPostSocialMediaOverwhelm,
    image: '/images/introvert-overwhelmed-by-social-media-sitting-alone-with-multiple-screens-showing-overwhelming-social-feeds.webp?v=b008f571',
    readTime: '6 min read',
  },
  {
    slug: 'how-to-love-yourself-after-a-toxic-relationship-8-proven-steps-that-actually-work-in-2025',
    title: 'How to Love Yourself After a Toxic Relationship: 8 Proven Steps That Actually Work in 2025',
    description: 'Learn how to love yourself after a toxic relationship with expert-backed strategies. Discover 8 proven steps to rebuild self-worth and find inner peace in 2025.',
    date: '2025-07-24',
    category: categories.RELATIONSHIPS_DATING,
    component: BlogPostToxicRelationship,
    image: '/images/woman-embracing-self-love-freedom-toxic-relationship-recovery-mountain-peak-sunrise-new-beginnings-personal-growth.webp?v=b008f571',
    readTime: '8 min read',
  },
  {
    slug: 'how-to-speak-up-in-meetings-introvert-strategies-2025',
    title: 'How to Speak Up in Meetings as an Introvert: 9 Proven Strategies That Actually Work in 2025',
    description: 'Learn how to speak up in meetings as introvert with 9 proven strategies. Discover confidence-building techniques, preparation methods, and communication tips that help introverted professionals thrive in workplace meetings without changing who you are.',
    date: '2025-07-22',
    category: categories.CAREER_WORKPLACE,
    component: BlogPostMeetings,
    image: '/images/confident-introvert-business-meeting.webp?v=b008f571',
    readTime: '15 min read',
  },
  {
    slug: 'intentional-dating-2025-guide',
    title: 'Intentional Dating 2025: How to Date Purposefully (7 Proven Steps)',
    description: 'Learn how to date purposefully in 2025 with our complete guide to intentional dating. Discover 7 proven steps that actually work for meaningful relationships.',
    date: '2025-07-21',
    category: categories.RELATIONSHIPS_DATING,
    component: BlogPostIntentionalDating,
    image: '/images/intentional-dating-coffee-conversation.webp?v=b008f571',
    readTime: '18 min read',
  },
  {
    slug: 'introvert-social-battery-drained-recovery-methods',
    title: 'Introvert Social Battery Drained: 9 Proven Recovery Methods That Actually Work in 2025',
    description: 'Discover 9 proven ways to recharge when your social battery is drained. Expert-backed recovery methods for introverts in 2025. Learn effective strategies now.',
    date: '2025-07-20',
    category: categories.INTROVERSION_PERSONALITY,
    component: BlogPostSocialBattery,
    image: '/images/introvert-social-battery-recovery-tea.webp?v=b008f571',
    readTime: '12 min read',
  },
  {
    slug: 'how-to-know-if-you-deserve-better-relationship-introvert-woman-guide',
    title: 'How to Know if You Deserve Better in Your Relationship: 7 Clear Signs Every Introvert Woman Must Recognize in 2025',
    description: 'Discover 7 proven signs that show you deserve better in your relationship as an introvert woman. Learn to recognize your worth and make empowered decisions in 2025.',
    date: '2025-07-19',
    category: categories.RELATIONSHIPS_DATING,
    component: BlogPostRelationshipSigns,
    image: '/images/thoughtful-woman-relationship-reflection.webp?v=b008f571',
    readTime: '7 min read',
  },
  {
    slug: 'how-to-say-no-without-guilt',
    title: 'How to Say No Without Guilt: Real-Life Scripts for Work, Family & Friends',
    description: 'Learn how to say no without guilt. Real scripts for work, family & friends + emotional aftercare. Free 20 Script PDF.',
    date: '2025-07-18',
    category: categories.RELATIONSHIPS_DATING,
    component: BlogPostSayingNoWithoutGuilt,
    image: '/images/confident-boundary-setting-professional.webp?v=b008f571',
    readTime: '12 min read',
  },
  {
    slug: 'art-of-saying-no',
    title: 'The Art of Saying No: A Guide for People-Pleasers',
    description: 'Reclaim your time and energy by learning how to set boundaries with grace and confidence.',
    date: '2025-07-14',
    category: categories.SELF_DEVELOPMENT,
    component: BlogPostSayingNo,
    image: '/images/stressed-woman-people-pleasing-burnout.webp?v=b008f571',
    readTime: '6 min read',
  },
  {
    slug: 'prevent-professional-burnout',
    title: "How to Prevent Professional Burnout: A Woman's Essential Guide",
    description: 'Learn to identify the signs of burnout and build a sustainable, fulfilling career.',
    date: '2025-07-12',
    category: categories.CAREER_WORKPLACE,
    component: BlogPostBurnout,
    image: '/images/overwhelmed-introvert-burnout-signs.webp?v=b008f571',
    readTime: '8 min read',
  },
];

>>>>>>> 2f241889
export const sortedBlogPosts = blogPosts.sort((a, b) => new Date(b.date) - new Date(a.date));<|MERGE_RESOLUTION|>--- conflicted
+++ resolved
@@ -1,199 +1,3 @@
-<<<<<<< HEAD
-import React from 'react';
-
-// Lazy load blog post components to reduce initial bundle size
-const BlogPostBurnout = React.lazy(() => import('./pages/BlogPostBurnout'));
-const BlogPostSayingNo = React.lazy(() => import('./components/BlogPostSayingNo'));
-const BlogPostSayingNoWithoutGuilt = React.lazy(() => import('./components/BlogPostSayingNoWithoutGuilt'));
-const BlogPostRelationshipSigns = React.lazy(() => import('./pages/BlogPostRelationshipSigns'));
-const BlogPostSocialBattery = React.lazy(() => import('./pages/BlogPostSocialBattery'));
-const BlogPostIntentionalDating = React.lazy(() => import('./pages/BlogPostIntentionalDating'));
-const BlogPostMeetings = React.lazy(() => import('./pages/BlogPostMeetings'));
-const BlogPostToxicRelationship = React.lazy(() => import('./pages/BlogPostToxicRelationship'));
-const BlogPostSocialMediaOverwhelm = React.lazy(() => import('./pages/BlogPostSocialMediaOverwhelm'));
-const BlogPostNarcissistRecovery = React.lazy(() => import('./pages/BlogPostNarcissistRecovery'));
-const BlogPostBreakupGlowUp = React.lazy(() => import('./pages/BlogPostBreakupGlowUp'));
-const BlogPostIntrovertConfidence = React.lazy(() => import('./pages/BlogPostIntrovertConfidence'));
-const BlogPostNetworkingTips = React.lazy(() => import('./pages/BlogPostNetworkingTips'));
-const BlogPostEmotionallyUnavailableMen = React.lazy(() => import('./pages/BlogPostEmotionallyUnavailableMen'));
-const BlogPostNarcissistAttraction = React.lazy(() => import('./pages/BlogPostNarcissistAttraction'));
-
-export const categories = {
-  INTROVERSION_PERSONALITY: 'Introversion & Personality',
-  RELATIONSHIPS_DATING: 'Relationships & Dating',
-  CAREER_WORKPLACE: 'Career & Workplace',
-  SELF_DEVELOPMENT: 'Self-Development',
-  WOMENS_WELLNESS: 'Women\'s Wellness',
-};
-
-// Category slug mapping for clean URLs without encoded characters
-export const categorySlugMap = {
-  'Introversion & Personality': 'introversion-and-personality',
-  'Relationships & Dating': 'relationships-and-dating',
-  'Career & Workplace': 'career-and-workplace',
-  'Self-Development': 'self-development',
-  'Women\'s Wellness': 'womens-wellness',
-};
-
-// Reverse mapping for category slug to display name
-export const slugToCategoryMap = Object.fromEntries(
-  Object.entries(categorySlugMap).map(([name, slug]) => [slug, name])
-);
-
-export const blogPosts = [
-  {
-    slug: 'how-to-stop-attracting-narcissists-9-proven-strategies',
-    title: 'How to Stop Attracting Narcissists: 9 Proven Strategies That Actually Work in 2025',
-    description: 'Learn how to stop attracting narcissists with 9 proven strategies. Discover the psychology behind these patterns and build healthier relationships in 2025.',
-    date: '2025-08-03',
-    category: categories.RELATIONSHIPS_DATING,
-    component: BlogPostNarcissistAttraction,
-    image: '/images/confident-woman-learning-how-to-stop-attracting-narcissists-by-walking-away-from-toxic-relationships-toward-healthy-boundaries-and-self-empowerment.webp',
-    readTime: '8 min read',
-  },
-  {
-    slug: 'how-to-stop-attracting-emotionally-unavailable-men-guide',
-    title: 'How to Stop Attracting Emotionally Unavailable Men: 7 Proven Steps That Actually Work in 2025',
-    description: 'Learn how to stop attracting emotionally unavailable men with 7 proven strategies. Discover the psychology behind these patterns and build healthier relationships in 2025.',
-    date: '2025-08-03',
-    category: categories.RELATIONSHIPS_DATING,
-    component: BlogPostEmotionallyUnavailableMen,
-    image: '/images/confident-woman-journaling-about-emotional-growth-and-learning-how-to-stop-attracting-emotionally-unavailable-men-in-bright-coffee-shop-setting.webp',
-    readTime: '8 min read',
-  },
-  {
-    slug: 'introvert-networking-tips-without-small-talk-guide',
-    title: '7 Powerful Introvert Networking Tips Without Small Talk That Actually Work',
-    description: 'Discover proven introvert networking tips without small talk that help shy professionals build meaningful connections. Skip the awkward conversations and network authentically.',
-    date: '2025-07-29',
-    category: categories.CAREER_WORKPLACE,
-    component: BlogPostNetworkingTips,
-    image: '/images/20250728_1647_Engaged Coffee Shop Meeting_simple_compose_01k18r0c9neffsbqp5aehdjf59.webp',
-    readTime: '10 min read',
-  },
-  {
-    slug: 'how-to-be-confident-as-an-introvert-woman-guide',
-    title: 'How to Be Confident as an Introvert Woman: 9 Proven Strategies That Actually Work in 2025',
-    description: 'Discover how to be confident as an introvert woman with 9 proven strategies. Learn to embrace your quiet strength and build authentic confidence in 2025. Expert-backed tips inside.',
-    date: '2025-07-28',
-    category: categories.INTROVERSION_PERSONALITY,
-    component: BlogPostIntrovertConfidence,
-    image: '/images/confident-introvert-woman-sitting-thoughtfully-in-modern-office-space-demonstrating-quiet-strength-and-authentic-confidence-in-professional-setting.webp',
-    readTime: '8 min read',
-  },
-  {
-    slug: 'post-breakup-glow-up-transformation-guide-10-proven-steps-to-become-your-best-self-in-2025',
-    title: 'Post Breakup Glow Up Transformation Guide: 10 Proven Steps to Become Your Best Self in 2025',
-    description: 'Discover the ultimate post breakup glow up transformation guide with 10 proven steps to heal, grow, and become your best self. Transform pain into power in 2025.',
-    date: '2025-07-28',
-    category: categories.SELF_DEVELOPMENT,
-    component: BlogPostBreakupGlowUp,
-    image: '/images/woman-showing-post-breakup-glow-up-transformation-before-and-after-in-mirror-reflection-demonstrating-confidence-and-style-improvement.webp',
-    readTime: '8 min read',
-  },
-  {
-    slug: 'emotional-manipulation-tactics-narcissist-ex-recovery-12-proven-steps-to-reclaim-your-life-in-2025',
-    title: 'Emotional Manipulation Tactics Narcissist Ex Recovery: 12 Proven Steps to Reclaim Your Life in 2025',
-    description: 'Learn to identify emotional manipulation tactics used by narcissist ex partners and discover 12 proven recovery steps to reclaim your life, rebuild confidence, and heal from narcissistic abuse in 2025.',
-    date: '2025-07-27',
-    category: categories.RELATIONSHIPS_DATING,
-    component: BlogPostNarcissistRecovery,
-    image: '/images/confident-woman-standing-triumphantly-at-sunrise-representing-emotional-recovery-and-healing-from-narcissistic-abuse-manipulation-tactics.webp',
-    readTime: '8 min read',
-  },
-  {
-    slug: 'introvert-overwhelmed-by-social-media-8-proven-coping-strategies-that-actually-work-in-2025',
-    title: 'Introvert Overwhelmed by Social Media: 8 Proven Coping Strategies That Actually Work in 2025',
-    description: 'Are you an introvert overwhelmed by social media? Discover 8 scientifically-backed coping strategies to reduce digital overwhelm and protect your mental energy in 2025.',
-    date: '2025-07-26',
-    category: categories.INTROVERSION_PERSONALITY,
-    component: BlogPostSocialMediaOverwhelm,
-    image: '/images/introvert-overwhelmed-by-social-media-sitting-alone-with-multiple-screens-showing-overwhelming-social-feeds.webp',
-    readTime: '6 min read',
-  },
-  {
-    slug: 'how-to-love-yourself-after-a-toxic-relationship-8-proven-steps-that-actually-work-in-2025',
-    title: 'How to Love Yourself After a Toxic Relationship: 8 Proven Steps That Actually Work in 2025',
-    description: 'Learn how to love yourself after a toxic relationship with expert-backed strategies. Discover 8 proven steps to rebuild self-worth and find inner peace in 2025.',
-    date: '2025-07-24',
-    category: categories.RELATIONSHIPS_DATING,
-    component: BlogPostToxicRelationship,
-    image: '/images/woman-embracing-self-love-freedom-toxic-relationship-recovery-mountain-peak-sunrise-new-beginnings-personal-growth.webp',
-    readTime: '8 min read',
-  },
-  {
-    slug: 'how-to-speak-up-in-meetings-introvert-strategies-2025',
-    title: 'How to Speak Up in Meetings as an Introvert: 9 Proven Strategies That Actually Work in 2025',
-    description: 'Learn how to speak up in meetings as introvert with 9 proven strategies. Discover confidence-building techniques, preparation methods, and communication tips that help introverted professionals thrive in workplace meetings without changing who you are.',
-    date: '2025-07-22',
-    category: categories.CAREER_WORKPLACE,
-    component: BlogPostMeetings,
-    image: '/images/confident-introvert-business-meeting.webp',
-    readTime: '15 min read',
-  },
-  {
-    slug: 'intentional-dating-2025-guide',
-    title: 'Intentional Dating 2025: How to Date Purposefully (7 Proven Steps)',
-    description: 'Learn how to date purposefully in 2025 with our complete guide to intentional dating. Discover 7 proven steps that actually work for meaningful relationships.',
-    date: '2025-07-21',
-    category: categories.RELATIONSHIPS_DATING,
-    component: BlogPostIntentionalDating,
-    image: '/images/intentional-dating-coffee-conversation.webp',
-    readTime: '18 min read',
-  },
-  {
-    slug: 'introvert-social-battery-drained-recovery-methods',
-    title: 'Introvert Social Battery Drained: 9 Proven Recovery Methods That Actually Work in 2025',
-    description: 'Discover 9 proven ways to recharge when your social battery is drained. Expert-backed recovery methods for introverts in 2025. Learn effective strategies now.',
-    date: '2025-07-20',
-    category: categories.INTROVERSION_PERSONALITY,
-    component: BlogPostSocialBattery,
-    image: '/images/introvert-social-battery-recovery-tea.webp',
-    readTime: '12 min read',
-  },
-  {
-    slug: 'how-to-know-if-you-deserve-better-relationship-introvert-woman-guide',
-    title: 'How to Know if You Deserve Better in Your Relationship: 7 Clear Signs Every Introvert Woman Must Recognize in 2025',
-    description: 'Discover 7 proven signs that show you deserve better in your relationship as an introvert woman. Learn to recognize your worth and make empowered decisions in 2025.',
-    date: '2025-07-19',
-    category: categories.RELATIONSHIPS_DATING,
-    component: BlogPostRelationshipSigns,
-    image: '/images/thoughtful-woman-relationship-reflection.webp',
-    readTime: '7 min read',
-  },
-  {
-    slug: 'how-to-say-no-without-guilt',
-    title: 'How to Say No Without Guilt: Real-Life Scripts for Work, Family & Friends',
-    description: 'Learn how to say no without guilt. Real scripts for work, family & friends + emotional aftercare. Free 20 Script PDF.',
-    date: '2025-07-18',
-    category: categories.RELATIONSHIPS_DATING,
-    component: BlogPostSayingNoWithoutGuilt,
-    image: '/images/confident-boundary-setting-professional.webp',
-    readTime: '12 min read',
-  },
-  {
-    slug: 'art-of-saying-no',
-    title: 'The Art of Saying No: A Guide for People-Pleasers',
-    description: 'Reclaim your time and energy by learning how to set boundaries with grace and confidence.',
-    date: '2025-07-14',
-    category: categories.SELF_DEVELOPMENT,
-    component: BlogPostSayingNo,
-    image: '/images/stressed-woman-people-pleasing-burnout.webp',
-    readTime: '6 min read',
-  },
-  {
-    slug: 'prevent-professional-burnout',
-    title: "How to Prevent Professional Burnout: A Woman's Essential Guide",
-    description: 'Learn to identify the signs of burnout and build a sustainable, fulfilling career.',
-    date: '2025-07-12',
-    category: categories.CAREER_WORKPLACE,
-    component: BlogPostBurnout,
-    image: '/images/overwhelmed-introvert-burnout-signs.webp',
-    readTime: '8 min read',
-  },
-];
-
-=======
 import React from 'react';
 
 // Lazy load blog post components to reduce initial bundle size
@@ -388,5 +192,4 @@
   },
 ];
 
->>>>>>> 2f241889
 export const sortedBlogPosts = blogPosts.sort((a, b) => new Date(b.date) - new Date(a.date));