/* Google Fonts removed - now self-hosted for performance */

@tailwind base;
@tailwind components;
@tailwind utilities;

<<<<<<< HEAD
/* Baseline CSS reset and layout guards */
*,*::before,*::after{box-sizing:border-box}
html{font-size:100%}
body{margin:0;line-height:1.6;-webkit-font-smoothing:antialiased}
img,svg,video{max-width:100%;height:auto}
.container{max-width:72rem;margin-inline:auto;padding-inline:1rem}
h1{line-height:1.2;word-wrap:anywhere}
.stack>*+*{margin-top:clamp(0.5rem,1.5vw,1.25rem)}

/* Extra safety to prevent any production-only overflows/overlaps */
html, body { text-size-adjust: 100%; -webkit-text-size-adjust: 100%; }
body { font-kerning: normal; font-synthesis-weight: none; }
.page-wrapper, .content-section, .article-container { overflow-wrap: anywhere; word-break: normal; hyphens: auto; }
.page-wrapper, .content-section { max-width: 72rem; margin-inline: auto; padding-inline: 1rem; }
h1, h2, h3, h4 { overflow-wrap: anywhere; word-break: break-word; hyphens: auto; }
p, li { overflow-wrap: anywhere; }

/* ─────────────────────────────────────────────
   1) GLOBAL VARIABLES – adjust colours once
   ───────────────────────────────────────────── */
:root {
  --hl-bg: #f7dfd6;                     /* highlight background - marker style */
  --hl-bg-hover: #f1cabe;               /* highlight background hover */
  --hl-text: #1a1a1a;                   /* highlight text color */
  --body-text: rgba(41, 41, 41, 1);     /* main body text */
  --body-text-light: rgba(41, 41, 41, 0.8); /* secondary text */
  --heading-text: rgba(41, 41, 41, 1);  /* heading text */
  --link-underline: rgba(41, 41, 41, 0.4); /* link underline */
  --link-underline-hover: rgba(41, 41, 41, 0.8); /* link underline hover */
  --border-accent: rgba(41, 41, 41, 0.84); /* blockquote border */
  --content-max-width: 65ch;
  --lh-base: 1.6;
}

html {
  font-size: 100%;
  scroll-behavior: smooth;
}

body {
  @apply bg-brand-light;
  color: #333333;
  background-image: url('./images/paper-texture-background.png');
  font-family: 'Charter', 'Georgia', 'Times New Roman', serif;
  font-size: 1.125rem;
  line-height: 1.6;
  letter-spacing: 0.003em;
  font-display: swap;
  font-feature-settings: "kern" 1, "liga" 1;
  text-rendering: optimizeLegibility;
  -webkit-font-smoothing: antialiased;
  -moz-osx-font-smoothing: grayscale;
}

h1, h2, h3, h4, h5, h6, nav, button {
  font-family: 'Inter', 'Helvetica Neue', Arial, sans-serif;
  font-weight: 700;
  letter-spacing: -0.01em;
  line-height: 1.2;
  margin-top: 0;
  color: #1a1a1a;
  user-select: text !important;
  -webkit-user-select: text !important;
  -moz-user-select: text !important;
  -ms-user-select: text !important;
}

h1 {
  font-size: 2.5rem;
  line-height: 1.1;
  margin-bottom: 1.5rem;
  font-weight: 800;
}

h2 {
  font-size: 2rem;
  line-height: 1.15;
  margin-top: 3rem;
  margin-bottom: 1rem;
  font-weight: 700;
}

h3 {
  font-size: 1.5rem;
  line-height: 1.3;
  margin-top: 2.5rem;
  margin-bottom: 0.75rem;
  font-weight: 600;
}

h4 {
  font-size: 1.25rem;
  line-height: 1.4;
  margin-top: 2rem;
  margin-bottom: 0.5rem;
  font-weight: 600;
}

input, textarea {
  font-size: 1rem;
}

/* Medium-Style Responsive Typography */
@media (max-width: 768px) {
  .article-container p {
    font-size: 18px !important;
    line-height: 1.58 !important;
    margin-bottom: 24px !important;
  }
  
  .article-container h1 {
    font-size: 36px !important;
    line-height: 1.15 !important;
    margin-bottom: 24px !important;
  }
  
  .article-container h2 {
    font-size: 28px !important;
    line-height: 1.18 !important;
    margin-top: 42px !important;
    margin-bottom: 24px !important;
  }
  
  .article-container h3 {
    font-size: 22px !important;
    line-height: 1.22 !important;
    margin-top: 32px !important;
    margin-bottom: 18px !important;
  }
  
  .article-container ul, 
  .article-container ol {
    font-size: 18px !important;
    line-height: 1.58 !important;
    margin-bottom: 24px !important;
    padding-left: 24px !important;
  }

  .article-container li {
    font-size: 18px !important;
    line-height: 1.58 !important;
  }
  
  .article-container blockquote {
    font-size: 20px !important;
    line-height: 1.48 !important;
    margin: 32px 0 !important;
    padding-left: 18px !important;
  }
  
  .article-container section {
    margin-bottom: 42px !important;
  }
  
  .article-container img {
    margin: 32px 0 !important;
  }
}

@media (max-width: 480px) {
  .article-container p {
    font-size: 16px !important;
    line-height: 1.6 !important;
    margin-bottom: 20px !important;
  }
  
  .article-container h1 {
    font-size: 28px !important;
    line-height: 1.2 !important;
    margin-bottom: 20px !important;
  }
  
  .article-container h2 {
    font-size: 24px !important;
    line-height: 1.2 !important;
    margin-top: 32px !important;
    margin-bottom: 20px !important;
  }
  
  .article-container h3 {
    font-size: 20px !important;
    line-height: 1.25 !important;
    margin-top: 28px !important;
    margin-bottom: 16px !important;
  }
  
  .article-container ul, 
  .article-container ol {
    font-size: 16px !important;
    line-height: 1.6 !important;
    margin-bottom: 20px !important;
    padding-left: 20px !important;
  }

  .article-container li {
    font-size: 16px !important;
    line-height: 1.6 !important;
  }
  
  .article-container blockquote {
    font-size: 18px !important;
    line-height: 1.5 !important;
    margin: 24px 0 !important;
    padding-left: 16px !important;
  }
  
  .article-container section {
    margin-bottom: 32px !important;
  }
  
  .article-container img {
    margin: 24px 0 !important;
  }
}

.group:hover .group-hover\:scale-x-100 {
  transform: scaleX(1);
}

.active .group-hover\:scale-x-100 {
    transform: scaleX(1);
}

a:focus-visible {
  outline: 3px solid #C05621;
  outline-offset: 3px;
}

.dark body {
  @apply bg-brand-dark text-brand-light;
}

.dark header.sticky {
  background: #1F242E;
}

.dark header.sticky.scrolled {
  background: #2E3644;
}

.dark nav.primary a {
  color: #F7F9FC;
}

.dark nav.primary a:hover {
  color: #FFECD8;
}

.dark .btn--nav {
  background: #C65616;
  color: #fff;
}

.nav-icon {
  width: 22px;
  height: 22px;
  margin-right: 6px;
  opacity: 0.75;
  transition: opacity .2s;
}

a:hover .nav-icon {
  opacity: 1;
}

/* Medium-Style Professional Typography - Apply to all content sections */
.page-wrapper, .article-container, .content-section {
  scroll-margin-top: 128px !important;
  color: #333333 !important;
  font-family: Charter, 'Droid Serif', Georgia, serif !important;
  font-feature-settings: "liga" 1, "kern" 1 !important;
  text-rendering: optimizeLegibility !important;
  -webkit-font-smoothing: antialiased !important;
  -moz-osx-font-smoothing: grayscale !important;
}

.article-container {
  max-width: 42rem !important;
  margin: 0 auto !important;
  padding: 0 1rem !important;
}

/* Reset and normalize all typography */
.article-container * {
  margin: 0 !important;
  padding: 0 !important;
  box-sizing: border-box !important;
}

/* Override any external margin/padding that might interfere */
.article-container p,
.article-container h1,
.article-container h2,
.article-container h3,
.article-container h4,
.article-container ul,
.article-container ol,
.article-container li,
.article-container blockquote {
  margin: 0 !important;
  padding: 0 !important;
}

/* Paragraph styling - optimized for clean selection */
.article-container p {
  font-family: Charter, 'Droid Serif', Georgia, serif !important;
  font-size: 21px !important;
  line-height: 1.5 !important;
  letter-spacing: -0.003em !important;
  margin: 0 0 30px 0 !important;
  color: var(--body-text) !important;
  font-weight: 400 !important;
  word-break: break-word !important;
  word-wrap: break-word !important;
}

/* Heading styles - optimized line-height for clean selection */
.article-container h1 {
  font-family: 'Inter', -apple-system, BlinkMacSystemFont, "Segoe UI", Roboto, sans-serif !important;
  font-size: 42px !important;
  line-height: 1.1 !important;
  letter-spacing: -0.02em !important;
  font-weight: 700 !important;
  color: var(--heading-text) !important;
  margin: 0 0 30px 0 !important;
}

.article-container h2 {
  font-family: 'Inter', -apple-system, BlinkMacSystemFont, "Segoe UI", Roboto, sans-serif !important;
  font-size: 34px !important;
  line-height: 1.15 !important;
  letter-spacing: -0.02em !important;
  font-weight: 700 !important;
  color: var(--heading-text) !important;
  margin: 56px 0 30px 0 !important;
}

.article-container h3 {
  font-family: 'Inter', -apple-system, BlinkMacSystemFont, "Segoe UI", Roboto, sans-serif !important;
  font-size: 26px !important;
  line-height: 1.2 !important;
  letter-spacing: -0.018em !important;
  font-weight: 700 !important;
  color: var(--heading-text) !important;
  margin: 42px 0 24px 0 !important;
}

.article-container h4 {
  font-family: 'Inter', -apple-system, BlinkMacSystemFont, "Segoe UI", Roboto, sans-serif !important;
  font-size: 22px !important;
  line-height: 1.2 !important;
  letter-spacing: -0.016em !important;
  font-weight: 600 !important;
  color: var(--heading-text) !important;
  margin: 36px 0 20px 0 !important;
}

/* List styling - optimized line-height */
.article-container ul, 
.article-container ol {
  font-family: Charter, 'Droid Serif', Georgia, serif !important;
  font-size: 21px !important;
  line-height: 1.5 !important;
  letter-spacing: -0.003em !important;
  color: var(--body-text) !important;
  margin: 0 0 30px 0 !important;
  padding: 0 0 0 30px !important;
}

.article-container li {
  margin: 0 0 12px 0 !important;
  padding: 0 !important;
  line-height: 1.5 !important;
  color: var(--body-text) !important;
  font-size: 21px !important;
}

.article-container li:last-child {
  margin: 0 !important;
}

/* Blockquote styling - optimized line-height */
.article-container blockquote {
  font-family: Charter, 'Droid Serif', Georgia, serif !important;
  font-size: 24px !important;
  line-height: 1.4 !important;
  letter-spacing: -0.014em !important;
  font-style: italic !important;
  color: var(--body-text-light) !important;
  border-left: 3px solid var(--border-accent) !important;
  padding: 0 0 0 23px !important;
  margin: 42px 0 42px 0 !important;
  font-weight: 400 !important;
}

/* Section spacing */
.article-container section {
  margin: 0 0 56px 0 !important;
  padding: 0 !important;
}

.article-container section:last-child {
  margin: 0 !important;
}

/* Image spacing - consistent with Medium */
.article-container img {
  margin: 42px 0 !important;
  width: 100% !important;
  height: auto !important;
  border-radius: 6px !important;
  display: block !important;
}

/* Link styling - fix for selection highlighting */
.article-container a {
  color: inherit !important;
  text-decoration: underline !important;
  text-decoration-color: var(--link-underline) !important;
  text-underline-offset: 2px !important;
  transition: text-decoration-color 0.15s ease !important;
  border-bottom: none !important;
  background: none !important;
}

.article-container a:hover {
  text-decoration-color: var(--link-underline-hover) !important;
  border-bottom: none !important;
}

/* Ensure selection doesn't affect underlines */
.article-container a::selection {
  text-decoration-color: var(--link-underline) !important;
  background-color: var(--hl-bg) !important;
}

.article-container a::-moz-selection {
  text-decoration-color: var(--link-underline) !important;
  background-color: var(--hl-bg) !important;
}

/* Enhanced readability */
.article-container em {
  font-style: italic !important;
  color: var(--body-text-light) !important;
}

.article-container code {
  background-color: #F3F4F6 !important;
  padding: 0.125rem 0.25rem !important;
  border-radius: 0.25rem !important;
  font-size: 0.875rem !important;
  font-family: 'Monaco', 'Menlo', 'Ubuntu Mono', monospace !important;
}

/* ─────────────────────────────────────────────
   2) SEMANTIC HIGHLIGHTING - marker-style underline
   – works with <mark> elements and custom .hl class
   – clean inline highlighting without overlap
   ───────────────────────────────────────────── */
mark,
.hl {
  background: linear-gradient(transparent 60%, var(--hl-bg) 0);
  box-decoration-break: clone;
  -webkit-box-decoration-break: clone;
  padding: 0;       /* no vertical padding -> no line box inflation */
  margin: 0;
}

mark:hover,
mark:focus,
.hl:hover,
.hl:focus {
  background: linear-gradient(transparent 60%, var(--hl-bg-hover) 0);
  transition: background 0.15s ease;
}

/* ─────────────────────────────────────────────
   3) PARAGRAPH-LEVEL HIGHLIGHTING
   – for full paragraph background tints
   – preserves line rhythm with no vertical padding
   ───────────────────────────────────────────── */
.p-hl {
  background-color: var(--hl-bg);
  box-decoration-break: clone;
  -webkit-box-decoration-break: clone;
  padding: 0 .125em; /* optional tiny horizontal breathing room */
  margin: 0;         /* do NOT add vertical padding; preserves line rhythm */
  line-height: inherit;
  display: inline;   /* keep inline if applied to span fragments */
}

.p-hl:hover,
.p-hl:focus {
  background-color: var(--hl-bg-hover);
  transition: background 0.15s ease;
}

/* Better text selection - only for body text, not headings */
.article-container p::selection,
.article-container li::selection,
.article-container span::selection,
.article-container em::selection,
.article-container strong::selection,
.article-container blockquote::selection,
.article-container mark::selection {
  background-color: var(--hl-bg) !important;
  color: var(--hl-text) !important;
}

.article-container p::-moz-selection,
.article-container li::-moz-selection,
.article-container span::-moz-selection,
.article-container em::-moz-selection,
.article-container strong::-moz-selection,
.article-container blockquote::-moz-selection,
.article-container mark::-moz-selection {
  background-color: var(--hl-bg) !important;
  color: var(--hl-text) !important;
}

/* Enable text selection styling for headings */
.article-container h1::selection,
.article-container h2::selection,
.article-container h3::selection,
.article-container h4::selection,
.article-container h5::selection,
.article-container h6::selection {
  background-color: var(--hl-bg) !important;
  color: var(--hl-text) !important;
}

.article-container h1::-moz-selection,
.article-container h2::-moz-selection,
.article-container h3::-moz-selection,
.article-container h4::-moz-selection,
.article-container h5::-moz-selection,
.article-container h6::-moz-selection {
  background-color: var(--hl-bg) !important;
  color: var(--hl-text) !important;
}

.toc-list a {
  color: #2E3644;
}

/* Final override to ensure consistent spacing - prevent external CSS interference */
.article-container p + p {
  margin-top: 30px !important;
}

.article-container h1 + p,
.article-container h2 + p,
.article-container h3 + p,
.article-container h4 + p {
  margin-top: 0 !important;
}

.article-container img + p {
  margin-top: 0 !important;
  margin-bottom: 30px !important;
}

/* Ensure no external classes override our spacing */
.article-container .space-y-3 > * + * {
  margin-top: 0.75rem !important;
}

.article-container .mb-16 {
  margin-bottom: 4rem !important;
}

.article-container .mb-8 {
  margin-bottom: 2rem !important;
}

.article-container .my-8 {
  margin-top: 2rem !important;
  margin-bottom: 2rem !important;
}

/* Apply Medium-style typography to main page sections */

/* Hero Section Typography */
#home h1 {
  font-family: 'Inter', -apple-system, BlinkMacSystemFont, "Segoe UI", Roboto, sans-serif !important;
  font-weight: 700 !important;
  letter-spacing: -0.02em !important;
  line-height: 1.15 !important;
  color: rgba(41, 41, 41, 1) !important;
  text-rendering: optimizeLegibility !important;
  -webkit-font-smoothing: antialiased !important;
}

#home p {
  font-family: Charter, 'Droid Serif', Georgia, serif !important;
  font-size: 21px !important;
  line-height: 1.5 !important;
  letter-spacing: -0.003em !important;
  color: rgba(41, 41, 41, 0.8) !important;
  font-weight: 400 !important;
  margin: 0 0 30px 0 !important;
}

/* About Section Typography */
#about h2 {
  font-family: 'Inter', -apple-system, BlinkMacSystemFont, "Segoe UI", Roboto, sans-serif !important;
  font-size: 34px !important;
  line-height: 1.18 !important;
  letter-spacing: -0.02em !important;
  font-weight: 700 !important;
  color: rgba(41, 41, 41, 1) !important;
  margin: 0 0 30px 0 !important;
}

#about h3 {
  font-family: 'Inter', -apple-system, BlinkMacSystemFont, "Segoe UI", Roboto, sans-serif !important;
  font-size: 26px !important;
  line-height: 1.22 !important;
  letter-spacing: -0.018em !important;
  font-weight: 700 !important;
  color: rgba(41, 41, 41, 1) !important;
  margin: 42px 0 24px 0 !important;
}

#about p {
  font-family: Charter, 'Droid Serif', Georgia, serif !important;
  font-size: 21px !important;
  line-height: 1.5 !important;
  letter-spacing: -0.003em !important;
  color: rgba(41, 41, 41, 1) !important;
  font-weight: 400 !important;
  margin: 0 0 30px 0 !important;
}

#about ol, #about ul {
  font-family: Charter, 'Droid Serif', Georgia, serif !important;
  font-size: 21px !important;
  line-height: 1.5 !important;
  letter-spacing: -0.003em !important;
  color: rgba(41, 41, 41, 1) !important;
  margin: 0 0 30px 0 !important;
  padding: 0 0 0 30px !important;
}

#about li {
  margin: 0 0 12px 0 !important;
  line-height: 1.5 !important;
  color: rgba(41, 41, 41, 1) !important;
  font-size: 21px !important;
}

/* Blog Section Typography */
#blog h2 {
  font-family: 'Inter', -apple-system, BlinkMacSystemFont, "Segoe UI", Roboto, sans-serif !important;
  font-size: 34px !important;
  line-height: 1.18 !important;
  letter-spacing: -0.02em !important;
  font-weight: 700 !important;
  color: rgba(41, 41, 41, 1) !important;
}

#blog h3 {
  font-family: 'Inter', -apple-system, BlinkMacSystemFont, "Segoe UI", Roboto, sans-serif !important;
  font-size: 26px !important;
  line-height: 1.22 !important;
  letter-spacing: -0.018em !important;
  font-weight: 700 !important;
  color: rgba(41, 41, 41, 1) !important;
}

#blog p {
  font-family: Charter, 'Droid Serif', Georgia, serif !important;
  font-size: 21px !important;
  line-height: 1.5 !important;
  letter-spacing: -0.003em !important;
  color: rgba(41, 41, 41, 1) !important;
  font-weight: 400 !important;
}

/* Testimonials Section Typography */
#testimonials h2 {
  font-family: 'Inter', -apple-system, BlinkMacSystemFont, "Segoe UI", Roboto, sans-serif !important;
  font-size: 34px !important;
  line-height: 1.18 !important;
  letter-spacing: -0.02em !important;
  font-weight: 700 !important;
  color: rgba(41, 41, 41, 1) !important;
}

#testimonials blockquote p {
  font-family: Charter, 'Droid Serif', Georgia, serif !important;
  font-size: 21px !important;
  line-height: 1.5 !important;
  letter-spacing: -0.003em !important;
  color: rgba(41, 41, 41, 0.8) !important;
  font-weight: 400 !important;
  font-style: italic !important;
}

#testimonials cite {
  font-family: 'Inter', -apple-system, BlinkMacSystemFont, "Segoe UI", Roboto, sans-serif !important;
  font-size: 18px !important;
  font-weight: 600 !important;
  color: rgba(41, 41, 41, 1) !important;
}

/* Newsletter Section Typography */
#newsletter h2 {
  font-family: 'Inter', -apple-system, BlinkMacSystemFont, "Segoe UI", Roboto, sans-serif !important;
  font-weight: 700 !important;
  letter-spacing: -0.02em !important;
  line-height: 1.15 !important;
  text-rendering: optimizeLegibility !important;
  -webkit-font-smoothing: antialiased !important;
}

#newsletter p {
  font-family: Charter, 'Droid Serif', Georgia, serif !important;
  font-size: 21px !important;
  line-height: 1.5 !important;
  letter-spacing: -0.003em !important;
  font-weight: 400 !important;
}

/* Books Section Typography */
#books h2 {
  font-family: 'Inter', -apple-system, BlinkMacSystemFont, "Segoe UI", Roboto, sans-serif !important;
  font-size: 34px !important;
  line-height: 1.18 !important;
  letter-spacing: -0.02em !important;
  font-weight: 700 !important;
  color: rgba(41, 41, 41, 1) !important;
}

#books h3 {
  font-family: 'Inter', -apple-system, BlinkMacSystemFont, "Segoe UI", Roboto, sans-serif !important;
  font-size: 26px !important;
  line-height: 1.22 !important;
  letter-spacing: -0.018em !important;
  font-weight: 700 !important;
  color: rgba(41, 41, 41, 1) !important;
}

#books p {
  font-family: Charter, 'Droid Serif', Georgia, serif !important;
  font-size: 21px !important;
  line-height: 1.5 !important;
  letter-spacing: -0.003em !important;
  color: rgba(41, 41, 41, 1) !important;
  font-weight: 400 !important;
}

/* Themes Section Typography */
#themes h2 {
  font-family: 'Inter', -apple-system, BlinkMacSystemFont, "Segoe UI", Roboto, sans-serif !important;
  font-size: 34px !important;
  line-height: 1.18 !important;
  letter-spacing: -0.02em !important;
  font-weight: 700 !important;
  color: rgba(41, 41, 41, 1) !important;
}

#themes h3 {
  font-family: 'Inter', -apple-system, BlinkMacSystemFont, "Segoe UI", Roboto, sans-serif !important;
  font-size: 26px !important;
  line-height: 1.22 !important;
  letter-spacing: -0.018em !important;
  font-weight: 700 !important;
  color: rgba(41, 41, 41, 1) !important;
}

#themes p {
  font-family: Charter, 'Droid Serif', Georgia, serif !important;
  font-size: 21px !important;
  line-height: 1.5 !important;
  letter-spacing: -0.003em !important;
  color: rgba(41, 41, 41, 1) !important;
  font-weight: 400 !important;
}

/* Override Tailwind prose classes with optimized typography */
.prose p, .prose-xl p {
  font-family: Charter, 'Droid Serif', Georgia, serif !important;
  font-size: 21px !important;
  line-height: 1.5 !important;
  letter-spacing: -0.003em !important;
  color: rgba(41, 41, 41, 1) !important;
  font-weight: 400 !important;
  margin: 0 0 30px 0 !important;
}

.prose h1, .prose-xl h1 {
  font-family: 'Inter', -apple-system, BlinkMacSystemFont, "Segoe UI", Roboto, sans-serif !important;
  font-size: 42px !important;
  line-height: 1.1 !important;
  letter-spacing: -0.02em !important;
  font-weight: 700 !important;
  color: rgba(41, 41, 41, 1) !important;
  margin: 0 0 30px 0 !important;
}

.prose h2, .prose-xl h2 {
  font-family: 'Inter', -apple-system, BlinkMacSystemFont, "Segoe UI", Roboto, sans-serif !important;
  font-size: 34px !important;
  line-height: 1.15 !important;
  letter-spacing: -0.02em !important;
  font-weight: 700 !important;
  color: rgba(41, 41, 41, 1) !important;
  margin: 56px 0 30px 0 !important;
}

.prose h3, .prose-xl h3 {
  font-family: 'Inter', -apple-system, BlinkMacSystemFont, "Segoe UI", Roboto, sans-serif !important;
  font-size: 26px !important;
  line-height: 1.2 !important;
  letter-spacing: -0.018em !important;
  font-weight: 700 !important;
  color: rgba(41, 41, 41, 1) !important;
  margin: 42px 0 24px 0 !important;
}

.prose ol, .prose ul, .prose-xl ol, .prose-xl ul {
  font-family: Charter, 'Droid Serif', Georgia, serif !important;
  font-size: 21px !important;
  line-height: 1.5 !important;
  letter-spacing: -0.003em !important;
  color: rgba(41, 41, 41, 1) !important;
  margin: 0 0 30px 0 !important;
  padding: 0 0 0 30px !important;
}

.prose li, .prose-xl li {
  margin: 0 0 12px 0 !important;
  line-height: 1.5 !important;
  color: rgba(41, 41, 41, 1) !important;
  font-size: 21px !important;
}

/* ─────────────────────────────────────────────
   MODERN LOGO STYLES
   – clean, professional, scalable logo design
   ───────────────────────────────────────────── */
.modern-logo {
  position: relative;
  aspect-ratio: 1;
  transition: all 0.3s ease;
}

.logo-icon {
  width: 100%;
  height: 100%;
  transition: transform 0.3s ease;
}

.modern-logo:hover .logo-icon {
  transform: scale(1.05);
}

.logo-text-main {
  font-family: 'Inter', -apple-system, BlinkMacSystemFont, "Segoe UI", Roboto, sans-serif;
  font-size: 18px;
  font-weight: 800;
  letter-spacing: -0.02em;
}

.logo-text-sub {
  font-family: 'Inter', -apple-system, BlinkMacSystemFont, "Segoe UI", Roboto, sans-serif;
  font-size: 6px;
  font-weight: 600;
  letter-spacing: 0.1em;
}

.logo-text-brand {
  font-family: 'Inter', -apple-system, BlinkMacSystemFont, "Segoe UI", Roboto, sans-serif;
  font-size: 5px;
  font-weight: 700;
  letter-spacing: 0.15em;
}

/* Apply selective text selection to all page sections */

/* Home page sections */
#home p::selection,
#home span::selection,
#home em::selection,
#home strong::selection {
  background-color: var(--hl-bg) !important;
  color: var(--hl-text) !important;
}

#home p::-moz-selection,
#home span::-moz-selection,
#home em::-moz-selection,
#home strong::-moz-selection {
  background-color: var(--hl-bg) !important;
  color: var(--hl-text) !important;
}

#home h1::selection,
#home h2::selection {
  background-color: var(--hl-bg) !important;
  color: var(--hl-text) !important;
}

#home h1::-moz-selection,
#home h2::-moz-selection {
  background-color: var(--hl-bg) !important;
  color: var(--hl-text) !important;
}

/* About page sections */
#about p::selection,
#about li::selection,
#about span::selection,
#about em::selection,
#about strong::selection {
  background-color: var(--hl-bg) !important;
  color: var(--hl-text) !important;
}

#about p::-moz-selection,
#about li::-moz-selection,
#about span::-moz-selection,
#about em::-moz-selection,
#about strong::-moz-selection {
  background-color: var(--hl-bg) !important;
  color: var(--hl-text) !important;
}

#about h1::selection,
#about h2::selection,
#about h3::selection {
  background-color: var(--hl-bg) !important;
  color: var(--hl-text) !important;
}

#about h1::-moz-selection,
#about h2::-moz-selection,
#about h3::-moz-selection {
  background-color: var(--hl-bg) !important;
  color: var(--hl-text) !important;
}

/* Blog section */
#blog p::selection,
#blog span::selection,
#blog em::selection,
#blog strong::selection {
  background-color: var(--hl-bg) !important;
  color: var(--hl-text) !important;
}

#blog p::-moz-selection,
#blog span::-moz-selection,
#blog em::-moz-selection,
#blog strong::-moz-selection {
  background-color: var(--hl-bg) !important;
  color: var(--hl-text) !important;
}

#blog h1::selection,
#blog h2::selection,
#blog h3::selection {
  background-color: var(--hl-bg) !important;
  color: var(--hl-text) !important;
}

#blog h1::-moz-selection,
#blog h2::-moz-selection,
#blog h3::-moz-selection {
  background-color: var(--hl-bg) !important;
  color: var(--hl-text) !important;
}

/* Testimonials section */
#testimonials p::selection,
#testimonials blockquote::selection,
#testimonials cite::selection,
#testimonials span::selection {
  background-color: var(--hl-bg) !important;
  color: var(--hl-text) !important;
}

#testimonials p::-moz-selection,
#testimonials blockquote::-moz-selection,
#testimonials cite::-moz-selection,
#testimonials span::-moz-selection {
  background-color: var(--hl-bg) !important;
  color: var(--hl-text) !important;
}

#testimonials h1::selection,
#testimonials h2::selection,
#testimonials h3::selection {
  background-color: var(--hl-bg) !important;
  color: var(--hl-text) !important;
}

#testimonials h1::-moz-selection,
#testimonials h2::-moz-selection,
#testimonials h3::-moz-selection {
  background-color: var(--hl-bg) !important;
  color: var(--hl-text) !important;
}

/* Newsletter section */
#newsletter p::selection,
#newsletter span::selection {
  background-color: var(--hl-bg) !important;
  color: var(--hl-text) !important;
}

#newsletter p::-moz-selection,
#newsletter span::-moz-selection {
  background-color: var(--hl-bg) !important;
  color: var(--hl-text) !important;
}

#newsletter h1::selection,
#newsletter h2::selection {
  background-color: var(--hl-bg) !important;
  color: var(--hl-text) !important;
}

#newsletter h1::-moz-selection,
#newsletter h2::-moz-selection {
  background-color: var(--hl-bg) !important;
  color: var(--hl-text) !important;
}

/* Books and Themes sections */
#books p::selection,
#books span::selection,
#books em::selection,
#books strong::selection,
#themes p::selection,
#themes span::selection,
#themes em::selection,
#themes strong::selection {
  background-color: var(--hl-bg) !important;
  color: var(--hl-text) !important;
}

#books p::-moz-selection,
#books span::-moz-selection,
#books em::-moz-selection,
#books strong::-moz-selection,
#themes p::-moz-selection,
#themes span::-moz-selection,
#themes em::-moz-selection,
#themes strong::-moz-selection {
  background-color: var(--hl-bg) !important;
  color: var(--hl-text) !important;
}

#books h1::selection,
#books h2::selection,
#books h3::selection,
#themes h1::selection,
#themes h2::selection,
#themes h3::selection {
  background-color: var(--hl-bg) !important;
  color: var(--hl-text) !important;
}

#books h1::-moz-selection,
#books h2::-moz-selection,
#books h3::-moz-selection,
#themes h1::-moz-selection,
#themes h2::-moz-selection,
#themes h3::-moz-selection {
  background-color: var(--hl-bg) !important;
  color: var(--hl-text) !important;
}

/* Prose classes override */
.prose p::selection,
.prose li::selection,
.prose span::selection,
.prose em::selection,
.prose strong::selection,
.prose blockquote::selection,
.prose-xl p::selection,
.prose-xl li::selection,
.prose-xl span::selection,
.prose-xl em::selection,
.prose-xl strong::selection,
.prose-xl blockquote::selection {
  background-color: rgba(192, 86, 33, 0.15) !important;
  color: #1a1a1a !important;
}

.prose p::-moz-selection,
.prose li::-moz-selection,
.prose span::-moz-selection,
.prose em::-moz-selection,
.prose strong::-moz-selection,
.prose blockquote::-moz-selection,
.prose-xl p::-moz-selection,
.prose-xl li::-moz-selection,
.prose-xl span::-moz-selection,
.prose-xl em::-moz-selection,
.prose-xl strong::-moz-selection,
.prose-xl blockquote::-moz-selection {
  background-color: rgba(192, 86, 33, 0.15) !important;
  color: #1a1a1a !important;
}

.prose h1::selection,
.prose h2::selection,
.prose h3::selection,
.prose h4::selection,
.prose h5::selection,
.prose h6::selection,
.prose-xl h1::selection,
.prose-xl h2::selection,
.prose-xl h3::selection,
.prose-xl h4::selection,
.prose-xl h5::selection,
.prose-xl h6::selection {
  background-color: var(--hl-bg) !important;
  color: var(--hl-text) !important;
}

.prose h1::-moz-selection,
.prose h2::-moz-selection,
.prose h3::-moz-selection,
.prose h4::-moz-selection,
.prose h5::-moz-selection,
.prose h6::-moz-selection,
.prose-xl h1::-moz-selection,
.prose-xl h2::-moz-selection,
.prose-xl h3::-moz-selection,
.prose-xl h4::-moz-selection,
.prose-xl h5::-moz-selection,
.prose-xl h6::-moz-selection {
  background-color: var(--hl-bg) !important;
  color: var(--hl-text) !important;
}

.text-safe {
  color: #333333 !important;
}

@media (prefers-reduced-motion:reduce) {
  header.sticky, header.sticky.scrolled {
    transition: none;
  }
}

@media (min-width: 1536px) {
  nav.primary ul {
    gap: 2.5rem;
  }
  nav.primary a {
    font-size: 1.125rem;
  }
}

/* Line clamp utilities for text truncation */
.line-clamp-1 {
  overflow: hidden;
  display: -webkit-box;
  -webkit-box-orient: vertical;
  -webkit-line-clamp: 1;
}

.line-clamp-2 {
  overflow: hidden;
  display: -webkit-box;
  -webkit-box-orient: vertical;
  -webkit-line-clamp: 2;
}

.line-clamp-3 {
  overflow: hidden;
  display: -webkit-box;
  -webkit-box-orient: vertical;
  -webkit-line-clamp: 3;
}

/* Latest Insights mobile optimizations */
@media (max-width: 768px) {
  /* Latest Insights section - enhanced mobile typography */
  #home .bg-white h4 {
    font-size: 1.1rem !important;
    line-height: 1.35 !important;
    font-weight: 700 !important;
    margin-bottom: 0.75rem !important;
    word-wrap: break-word !important;
    overflow-wrap: break-word !important;
    hyphens: auto !important;
    flex: 1 !important;
    min-width: 0 !important;
  }
  
  #home .bg-white img {
    width: 100px !important;
    height: 75px !important;
    border-radius: 10px !important;
    object-fit: cover !important;
    flex-shrink: 0 !important;
  }
  
  #home .bg-white p {
    font-size: 0.85rem !important;
    line-height: 1.4 !important;
    opacity: 0.85 !important;
    margin-bottom: 0.75rem !important;
    word-wrap: break-word !important;
    overflow-wrap: break-word !important;
    flex: 1 !important;
    min-width: 0 !important;
  }
  
  #home .bg-white .space-y-6 {
    gap: 1.75rem !important;
  }
  
  #home .bg-white .space-y-8 {
    gap: 2rem !important;
  }
  
  /* Enhanced spacing for mobile */
  #home .bg-white .flex.items-start {
    padding: 1rem !important;
    margin-bottom: 0.5rem !important;
    gap: 1rem !important;
  }
  
  /* Enhanced spacing for featured article */
  #home .bg-white .flex.items-start:first-of-type {
    padding: 1rem !important;
    margin-bottom: 0.5rem !important;
  }
  
  /* First article (latest) enhanced prominence - repositioned layout */
  #home .bg-white .flex.items-start:first-of-type {
    flex-direction: column !important;
    align-items: flex-start !important;
  }
  
  #home .bg-white .flex.items-start:first-of-type img {
    width: 100% !important;
    height: 120px !important;
    max-width: 280px !important;
    border-radius: 12px !important;
    object-fit: cover !important;
    margin-bottom: 1rem !important;
    align-self: flex-start !important;
  }
  
  #home .bg-white .flex.items-start:first-of-type h4 {
    font-size: 1.25rem !important;
    line-height: 1.3 !important;
    font-weight: 800 !important;
    margin-bottom: 0.875rem !important;
    width: 100% !important;
  }
  
  #home .bg-white .flex.items-start:first-of-type p {
    font-size: 0.9rem !important;
    line-height: 1.45 !important;
    margin-bottom: 0.875rem !important;
    width: 100% !important;
  }
}

@media (max-width: 480px) {
  /* Latest Insights section - extra small screens */
  #home .bg-white h4 {
    font-size: 1rem !important;
    line-height: 1.4 !important;
    margin-bottom: 0.625rem !important;
    word-wrap: break-word !important;
    overflow-wrap: break-word !important;
    hyphens: auto !important;
    flex: 1 !important;
    min-width: 0 !important;
  }
  
  #home .bg-white img {
    width: 85px !important;
    height: 64px !important;
    border-radius: 10px !important;
    object-fit: cover !important;
    flex-shrink: 0 !important;
  }
  
  #home .bg-white p {
    font-size: 0.8rem !important;
    line-height: 1.35 !important;
    opacity: 0.8 !important;
    word-wrap: break-word !important;
    overflow-wrap: break-word !important;
    flex: 1 !important;
    min-width: 0 !important;
  }
  
  /* First article enhanced for smallest screens - maintain column layout */
  #home .bg-white .flex.items-start:first-of-type {
    flex-direction: column !important;
    align-items: flex-start !important;
  }
  
  #home .bg-white .flex.items-start:first-of-type img {
    width: 100% !important;
    height: 100px !important;
    max-width: 240px !important;
    border-radius: 10px !important;
    object-fit: cover !important;
    margin-bottom: 0.875rem !important;
    align-self: flex-start !important;
  }
  
  #home .bg-white .flex.items-start:first-of-type h4 {
    font-size: 1.15rem !important;
    line-height: 1.35 !important;
    margin-bottom: 0.75rem !important;
    width: 100% !important;
  }
  
  #home .bg-white .flex.items-start:first-of-type p {
    font-size: 0.85rem !important;
    line-height: 1.4 !important;
    width: 100% !important;
  }
  
  /* Enhanced spacing */
  #home .bg-white .flex.items-start {
    padding: 0.875rem !important;
    gap: 0.875rem !important;
  }
  
  /* Enhanced spacing for featured article on small mobile */
  #home .bg-white .flex.items-start:first-of-type {
    padding: 1rem !important;
    margin-bottom: 0.5rem !important;
  }
  
  #home .bg-white .space-y-6 {
    gap: 1.5rem !important;
  }
}

/* Mobile overflow prevention */
@media (max-width: 768px) {
  .container {
    overflow-x: hidden;
    max-width: 100vw;
  }
  
  #blog .bg-white {
    max-width: 100%;
    overflow-x: hidden;
    word-wrap: break-word;
    overflow-wrap: break-word;
  }
  
  #blog article {
    max-width: 100%;
    overflow-x: hidden;
  }
  
  #blog h3, #blog h2, #blog p {
    word-wrap: break-word;
    overflow-wrap: break-word;
    max-width: 100%;
  }
}

@media (max-width: 480px) {
  body {
    overflow-x: hidden;
    max-width: 100vw;
  }
  
  .container {
    padding-left: 1rem;
    padding-right: 1rem;
    max-width: 100vw;
    overflow-x: hidden;
  }
  
  #blog .bg-white {
    padding: 1rem;
    margin-left: 0;
    margin-right: 0;
    max-width: 100%;
    overflow-x: hidden;
  }
  
  #blog h3 {
    font-size: 1.125rem !important;
    line-height: 1.3 !important;
    word-break: break-word;
    overflow-wrap: break-word;
  }
  
  #blog p {
    font-size: 0.875rem !important;
    line-height: 1.4 !important;
    word-break: break-word;
    overflow-wrap: break-word;
  }
  
  /* Grid cards responsive */
  .grid {
    gap: 1rem;
  }
  
  article {
    max-width: 100%;
    overflow-x: hidden;
  }
=======
/* ─────────────────────────────────────────────
   1) GLOBAL VARIABLES – adjust colours once
   ───────────────────────────────────────────── */
:root {
  --hl-bg: #f7dfd6;                     /* highlight background - marker style */
  --hl-bg-hover: #f1cabe;               /* highlight background hover */
  --hl-text: #1a1a1a;                   /* highlight text color */
  --body-text: rgba(41, 41, 41, 1);     /* main body text */
  --body-text-light: rgba(41, 41, 41, 0.8); /* secondary text */
  --heading-text: rgba(41, 41, 41, 1);  /* heading text */
  --link-underline: rgba(41, 41, 41, 0.4); /* link underline */
  --link-underline-hover: rgba(41, 41, 41, 0.8); /* link underline hover */
  --border-accent: rgba(41, 41, 41, 0.84); /* blockquote border */
  --content-max-width: 65ch;
  --lh-base: 1.6;
}

html {
  font-size: 100%;
  scroll-behavior: smooth;
}

body {
  @apply bg-brand-light;
  color: #333333;
  background-image: url('./images/paper-texture-background.png');
  font-family: 'Charter', 'Georgia', 'Times New Roman', serif;
  font-size: 1.125rem;
  line-height: 1.6;
  letter-spacing: 0.003em;
  font-display: swap;
  font-feature-settings: "kern" 1, "liga" 1;
  text-rendering: optimizeLegibility;
  -webkit-font-smoothing: antialiased;
  -moz-osx-font-smoothing: grayscale;
}

h1, h2, h3, h4, h5, h6, nav, button {
  font-family: 'Inter', 'Helvetica Neue', Arial, sans-serif;
  font-weight: 700;
  letter-spacing: -0.01em;
  line-height: 1.2;
  margin-top: 0;
  color: #1a1a1a;
  user-select: text !important;
  -webkit-user-select: text !important;
  -moz-user-select: text !important;
  -ms-user-select: text !important;
}

h1 {
  font-size: 2.5rem;
  line-height: 1.1;
  margin-bottom: 1.5rem;
  font-weight: 800;
}

h2 {
  font-size: 2rem;
  line-height: 1.15;
  margin-top: 3rem;
  margin-bottom: 1rem;
  font-weight: 700;
}

h3 {
  font-size: 1.5rem;
  line-height: 1.3;
  margin-top: 2.5rem;
  margin-bottom: 0.75rem;
  font-weight: 600;
}

h4 {
  font-size: 1.25rem;
  line-height: 1.4;
  margin-top: 2rem;
  margin-bottom: 0.5rem;
  font-weight: 600;
}

input, textarea {
  font-size: 1rem;
}

/* Medium-Style Responsive Typography */
@media (max-width: 768px) {
  .article-container p {
    font-size: 18px !important;
    line-height: 1.58 !important;
    margin-bottom: 24px !important;
  }
  
  .article-container h1 {
    font-size: 36px !important;
    line-height: 1.15 !important;
    margin-bottom: 24px !important;
  }
  
  .article-container h2 {
    font-size: 28px !important;
    line-height: 1.18 !important;
    margin-top: 42px !important;
    margin-bottom: 24px !important;
  }
  
  .article-container h3 {
    font-size: 22px !important;
    line-height: 1.22 !important;
    margin-top: 32px !important;
    margin-bottom: 18px !important;
  }
  
  .article-container ul, 
  .article-container ol {
    font-size: 18px !important;
    line-height: 1.58 !important;
    margin-bottom: 24px !important;
    padding-left: 24px !important;
  }

  .article-container li {
    font-size: 18px !important;
    line-height: 1.58 !important;
  }
  
  .article-container blockquote {
    font-size: 20px !important;
    line-height: 1.48 !important;
    margin: 32px 0 !important;
    padding-left: 18px !important;
  }
  
  .article-container section {
    margin-bottom: 42px !important;
  }
  
  .article-container img {
    margin: 32px 0 !important;
  }
}

@media (max-width: 480px) {
  .article-container p {
    font-size: 16px !important;
    line-height: 1.6 !important;
    margin-bottom: 20px !important;
  }
  
  .article-container h1 {
    font-size: 28px !important;
    line-height: 1.2 !important;
    margin-bottom: 20px !important;
  }
  
  .article-container h2 {
    font-size: 24px !important;
    line-height: 1.2 !important;
    margin-top: 32px !important;
    margin-bottom: 20px !important;
  }
  
  .article-container h3 {
    font-size: 20px !important;
    line-height: 1.25 !important;
    margin-top: 28px !important;
    margin-bottom: 16px !important;
  }
  
  .article-container ul, 
  .article-container ol {
    font-size: 16px !important;
    line-height: 1.6 !important;
    margin-bottom: 20px !important;
    padding-left: 20px !important;
  }

  .article-container li {
    font-size: 16px !important;
    line-height: 1.6 !important;
  }
  
  .article-container blockquote {
    font-size: 18px !important;
    line-height: 1.5 !important;
    margin: 24px 0 !important;
    padding-left: 16px !important;
  }
  
  .article-container section {
    margin-bottom: 32px !important;
  }
  
  .article-container img {
    margin: 24px 0 !important;
  }
}

.group:hover .group-hover\:scale-x-100 {
  transform: scaleX(1);
}

.active .group-hover\:scale-x-100 {
    transform: scaleX(1);
}

a:focus-visible {
  outline: 3px solid #C05621;
  outline-offset: 3px;
}

.dark body {
  @apply bg-brand-dark text-brand-light;
}

.dark header.sticky {
  background: #1F242E;
}

.dark header.sticky.scrolled {
  background: #2E3644;
}

.dark nav.primary a {
  color: #F7F9FC;
}

.dark nav.primary a:hover {
  color: #FFECD8;
}

.dark .btn--nav {
  background: #C65616;
  color: #fff;
}

.nav-icon {
  width: 22px;
  height: 22px;
  margin-right: 6px;
  opacity: 0.75;
  transition: opacity .2s;
}

a:hover .nav-icon {
  opacity: 1;
}

/* Medium-Style Professional Typography - Apply to all content sections */
.page-wrapper, .article-container, .content-section {
  scroll-margin-top: 128px !important;
  color: #333333 !important;
  font-family: Charter, 'Droid Serif', Georgia, serif !important;
  font-feature-settings: "liga" 1, "kern" 1 !important;
  text-rendering: optimizeLegibility !important;
  -webkit-font-smoothing: antialiased !important;
  -moz-osx-font-smoothing: grayscale !important;
}

.article-container {
  max-width: 42rem !important;
  margin: 0 auto !important;
  padding: 0 1rem !important;
}

/* Reset and normalize all typography */
.article-container * {
  margin: 0 !important;
  padding: 0 !important;
  box-sizing: border-box !important;
}

/* Override any external margin/padding that might interfere */
.article-container p,
.article-container h1,
.article-container h2,
.article-container h3,
.article-container h4,
.article-container ul,
.article-container ol,
.article-container li,
.article-container blockquote {
  margin: 0 !important;
  padding: 0 !important;
}

/* Paragraph styling - optimized for clean selection */
.article-container p {
  font-family: Charter, 'Droid Serif', Georgia, serif !important;
  font-size: 21px !important;
  line-height: 1.5 !important;
  letter-spacing: -0.003em !important;
  margin: 0 0 30px 0 !important;
  color: var(--body-text) !important;
  font-weight: 400 !important;
  word-break: break-word !important;
  word-wrap: break-word !important;
}

/* Heading styles - optimized line-height for clean selection */
.article-container h1 {
  font-family: 'Inter', -apple-system, BlinkMacSystemFont, "Segoe UI", Roboto, sans-serif !important;
  font-size: 42px !important;
  line-height: 1.1 !important;
  letter-spacing: -0.02em !important;
  font-weight: 700 !important;
  color: var(--heading-text) !important;
  margin: 0 0 30px 0 !important;
}

.article-container h2 {
  font-family: 'Inter', -apple-system, BlinkMacSystemFont, "Segoe UI", Roboto, sans-serif !important;
  font-size: 34px !important;
  line-height: 1.15 !important;
  letter-spacing: -0.02em !important;
  font-weight: 700 !important;
  color: var(--heading-text) !important;
  margin: 56px 0 30px 0 !important;
}

.article-container h3 {
  font-family: 'Inter', -apple-system, BlinkMacSystemFont, "Segoe UI", Roboto, sans-serif !important;
  font-size: 26px !important;
  line-height: 1.2 !important;
  letter-spacing: -0.018em !important;
  font-weight: 700 !important;
  color: var(--heading-text) !important;
  margin: 42px 0 24px 0 !important;
}

.article-container h4 {
  font-family: 'Inter', -apple-system, BlinkMacSystemFont, "Segoe UI", Roboto, sans-serif !important;
  font-size: 22px !important;
  line-height: 1.2 !important;
  letter-spacing: -0.016em !important;
  font-weight: 600 !important;
  color: var(--heading-text) !important;
  margin: 36px 0 20px 0 !important;
}

/* List styling - optimized line-height */
.article-container ul, 
.article-container ol {
  font-family: Charter, 'Droid Serif', Georgia, serif !important;
  font-size: 21px !important;
  line-height: 1.5 !important;
  letter-spacing: -0.003em !important;
  color: var(--body-text) !important;
  margin: 0 0 30px 0 !important;
  padding: 0 0 0 30px !important;
}

.article-container li {
  margin: 0 0 12px 0 !important;
  padding: 0 !important;
  line-height: 1.5 !important;
  color: var(--body-text) !important;
  font-size: 21px !important;
}

.article-container li:last-child {
  margin: 0 !important;
}

/* Blockquote styling - optimized line-height */
.article-container blockquote {
  font-family: Charter, 'Droid Serif', Georgia, serif !important;
  font-size: 24px !important;
  line-height: 1.4 !important;
  letter-spacing: -0.014em !important;
  font-style: italic !important;
  color: var(--body-text-light) !important;
  border-left: 3px solid var(--border-accent) !important;
  padding: 0 0 0 23px !important;
  margin: 42px 0 42px 0 !important;
  font-weight: 400 !important;
}

/* Section spacing */
.article-container section {
  margin: 0 0 56px 0 !important;
  padding: 0 !important;
}

.article-container section:last-child {
  margin: 0 !important;
}

/* Image spacing - consistent with Medium */
.article-container img {
  margin: 42px 0 !important;
  width: 100% !important;
  height: auto !important;
  border-radius: 6px !important;
  display: block !important;
}

/* Link styling - fix for selection highlighting */
.article-container a {
  color: inherit !important;
  text-decoration: underline !important;
  text-decoration-color: var(--link-underline) !important;
  text-underline-offset: 2px !important;
  transition: text-decoration-color 0.15s ease !important;
  border-bottom: none !important;
  background: none !important;
}

.article-container a:hover {
  text-decoration-color: var(--link-underline-hover) !important;
  border-bottom: none !important;
}

/* Ensure selection doesn't affect underlines */
.article-container a::selection {
  text-decoration-color: var(--link-underline) !important;
  background-color: var(--hl-bg) !important;
}

.article-container a::-moz-selection {
  text-decoration-color: var(--link-underline) !important;
  background-color: var(--hl-bg) !important;
}

/* Enhanced readability */
.article-container em {
  font-style: italic !important;
  color: var(--body-text-light) !important;
}

.article-container code {
  background-color: #F3F4F6 !important;
  padding: 0.125rem 0.25rem !important;
  border-radius: 0.25rem !important;
  font-size: 0.875rem !important;
  font-family: 'Monaco', 'Menlo', 'Ubuntu Mono', monospace !important;
}

/* ─────────────────────────────────────────────
   2) SEMANTIC HIGHLIGHTING - marker-style underline
   – works with <mark> elements and custom .hl class
   – clean inline highlighting without overlap
   ───────────────────────────────────────────── */
mark,
.hl {
  background: linear-gradient(transparent 60%, var(--hl-bg) 0);
  box-decoration-break: clone;
  -webkit-box-decoration-break: clone;
  padding: 0;       /* no vertical padding -> no line box inflation */
  margin: 0;
}

mark:hover,
mark:focus,
.hl:hover,
.hl:focus {
  background: linear-gradient(transparent 60%, var(--hl-bg-hover) 0);
  transition: background 0.15s ease;
}

/* ─────────────────────────────────────────────
   3) PARAGRAPH-LEVEL HIGHLIGHTING
   – for full paragraph background tints
   – preserves line rhythm with no vertical padding
   ───────────────────────────────────────────── */
.p-hl {
  background-color: var(--hl-bg);
  box-decoration-break: clone;
  -webkit-box-decoration-break: clone;
  padding: 0 .125em; /* optional tiny horizontal breathing room */
  margin: 0;         /* do NOT add vertical padding; preserves line rhythm */
  line-height: inherit;
  display: inline;   /* keep inline if applied to span fragments */
}

.p-hl:hover,
.p-hl:focus {
  background-color: var(--hl-bg-hover);
  transition: background 0.15s ease;
}

/* Better text selection - only for body text, not headings */
.article-container p::selection,
.article-container li::selection,
.article-container span::selection,
.article-container em::selection,
.article-container strong::selection,
.article-container blockquote::selection,
.article-container mark::selection {
  background-color: var(--hl-bg) !important;
  color: var(--hl-text) !important;
}

.article-container p::-moz-selection,
.article-container li::-moz-selection,
.article-container span::-moz-selection,
.article-container em::-moz-selection,
.article-container strong::-moz-selection,
.article-container blockquote::-moz-selection,
.article-container mark::-moz-selection {
  background-color: var(--hl-bg) !important;
  color: var(--hl-text) !important;
}

/* Enable text selection styling for headings */
.article-container h1::selection,
.article-container h2::selection,
.article-container h3::selection,
.article-container h4::selection,
.article-container h5::selection,
.article-container h6::selection {
  background-color: var(--hl-bg) !important;
  color: var(--hl-text) !important;
}

.article-container h1::-moz-selection,
.article-container h2::-moz-selection,
.article-container h3::-moz-selection,
.article-container h4::-moz-selection,
.article-container h5::-moz-selection,
.article-container h6::-moz-selection {
  background-color: var(--hl-bg) !important;
  color: var(--hl-text) !important;
}

.toc-list a {
  color: #2E3644;
}

/* Final override to ensure consistent spacing - prevent external CSS interference */
.article-container p + p {
  margin-top: 30px !important;
}

.article-container h1 + p,
.article-container h2 + p,
.article-container h3 + p,
.article-container h4 + p {
  margin-top: 0 !important;
}

.article-container img + p {
  margin-top: 0 !important;
  margin-bottom: 30px !important;
}

/* Ensure no external classes override our spacing */
.article-container .space-y-3 > * + * {
  margin-top: 0.75rem !important;
}

.article-container .mb-16 {
  margin-bottom: 4rem !important;
}

.article-container .mb-8 {
  margin-bottom: 2rem !important;
}

.article-container .my-8 {
  margin-top: 2rem !important;
  margin-bottom: 2rem !important;
}

/* Responsive tables inside articles */
.article-container table {
  width: 100% !important;
  border-collapse: collapse !important;
  margin: 1rem 0 !important;
  font-size: 1rem !important;
}
.article-container table thead th {
  background: #f7fafc !important;
  color: #1a1a1a !important;
}
.article-container th, .article-container td {
  padding: 0.75rem !important;
  border: 1px solid #e5e7eb !important;
  text-align: left !important;
}
.article-container .table-responsive {
  width: 100% !important;
  overflow-x: auto !important;
}
.article-container .table-responsive > table {
  min-width: 640px !important;
}

/* Improve default image rendering to reduce layout shift */
.article-container img {
  display: block !important;
  max-width: 100% !important;
  height: auto !important;
}

/* Generic callout styles for implementation notes, strategies, tips */
.article-container .callout {
  border-left: 4px solid #C05621 !important;
  background: #FFF4EB !important;
  padding: 1rem 1.25rem !important;
  margin: 1.5rem 0 !important;
  border-radius: 0.5rem !important;
}
.article-container .callout h3,
.article-container .callout h4 {
  margin-top: 0 !important;
}
.article-container .callout.tip { border-left-color: #16A34A !important; background: #ECFDF5 !important; }
.article-container .callout.strategy { border-left-color: #2563EB !important; background: #EFF6FF !important; }
.article-container .callout.warning { border-left-color: #DC2626 !important; background: #FEF2F2 !important; }

/* Section spacing helpers */
.content-section, .article-container section { margin-bottom: 2.5rem !important; }
.content-section:last-child, .article-container section:last-child { margin-bottom: 0 !important; }

/* Apply Medium-style typography to main page sections */

/* Hero Section Typography */
#home h1 {
  font-family: 'Inter', -apple-system, BlinkMacSystemFont, "Segoe UI", Roboto, sans-serif !important;
  font-weight: 700 !important;
  letter-spacing: -0.02em !important;
  line-height: 1.15 !important;
  color: rgba(41, 41, 41, 1) !important;
  text-rendering: optimizeLegibility !important;
  -webkit-font-smoothing: antialiased !important;
}

#home p {
  font-family: Charter, 'Droid Serif', Georgia, serif !important;
  font-size: 21px !important;
  line-height: 1.5 !important;
  letter-spacing: -0.003em !important;
  color: rgba(41, 41, 41, 0.8) !important;
  font-weight: 400 !important;
  margin: 0 0 30px 0 !important;
}

/* About Section Typography */
#about h2 {
  font-family: 'Inter', -apple-system, BlinkMacSystemFont, "Segoe UI", Roboto, sans-serif !important;
  font-size: 34px !important;
  line-height: 1.18 !important;
  letter-spacing: -0.02em !important;
  font-weight: 700 !important;
  color: rgba(41, 41, 41, 1) !important;
  margin: 0 0 30px 0 !important;
}

#about h3 {
  font-family: 'Inter', -apple-system, BlinkMacSystemFont, "Segoe UI", Roboto, sans-serif !important;
  font-size: 26px !important;
  line-height: 1.22 !important;
  letter-spacing: -0.018em !important;
  font-weight: 700 !important;
  color: rgba(41, 41, 41, 1) !important;
  margin: 42px 0 24px 0 !important;
}

#about p {
  font-family: Charter, 'Droid Serif', Georgia, serif !important;
  font-size: 21px !important;
  line-height: 1.5 !important;
  letter-spacing: -0.003em !important;
  color: rgba(41, 41, 41, 1) !important;
  font-weight: 400 !important;
  margin: 0 0 30px 0 !important;
}

#about ol, #about ul {
  font-family: Charter, 'Droid Serif', Georgia, serif !important;
  font-size: 21px !important;
  line-height: 1.5 !important;
  letter-spacing: -0.003em !important;
  color: rgba(41, 41, 41, 1) !important;
  margin: 0 0 30px 0 !important;
  padding: 0 0 0 30px !important;
}

#about li {
  margin: 0 0 12px 0 !important;
  line-height: 1.5 !important;
  color: rgba(41, 41, 41, 1) !important;
  font-size: 21px !important;
}

/* Blog Section Typography */
#blog h2 {
  font-family: 'Inter', -apple-system, BlinkMacSystemFont, "Segoe UI", Roboto, sans-serif !important;
  font-size: 34px !important;
  line-height: 1.18 !important;
  letter-spacing: -0.02em !important;
  font-weight: 700 !important;
  color: rgba(41, 41, 41, 1) !important;
}

#blog h3 {
  font-family: 'Inter', -apple-system, BlinkMacSystemFont, "Segoe UI", Roboto, sans-serif !important;
  font-size: 26px !important;
  line-height: 1.22 !important;
  letter-spacing: -0.018em !important;
  font-weight: 700 !important;
  color: rgba(41, 41, 41, 1) !important;
}

#blog p {
  font-family: Charter, 'Droid Serif', Georgia, serif !important;
  font-size: 21px !important;
  line-height: 1.5 !important;
  letter-spacing: -0.003em !important;
  color: rgba(41, 41, 41, 1) !important;
  font-weight: 400 !important;
}

/* Testimonials Section Typography */
#testimonials h2 {
  font-family: 'Inter', -apple-system, BlinkMacSystemFont, "Segoe UI", Roboto, sans-serif !important;
  font-size: 34px !important;
  line-height: 1.18 !important;
  letter-spacing: -0.02em !important;
  font-weight: 700 !important;
  color: rgba(41, 41, 41, 1) !important;
}

#testimonials blockquote p {
  font-family: Charter, 'Droid Serif', Georgia, serif !important;
  font-size: 21px !important;
  line-height: 1.5 !important;
  letter-spacing: -0.003em !important;
  color: rgba(41, 41, 41, 0.8) !important;
  font-weight: 400 !important;
  font-style: italic !important;
}

#testimonials cite {
  font-family: 'Inter', -apple-system, BlinkMacSystemFont, "Segoe UI", Roboto, sans-serif !important;
  font-size: 18px !important;
  font-weight: 600 !important;
  color: rgba(41, 41, 41, 1) !important;
}

/* Newsletter Section Typography */
#newsletter h2 {
  font-family: 'Inter', -apple-system, BlinkMacSystemFont, "Segoe UI", Roboto, sans-serif !important;
  font-weight: 700 !important;
  letter-spacing: -0.02em !important;
  line-height: 1.15 !important;
  text-rendering: optimizeLegibility !important;
  -webkit-font-smoothing: antialiased !important;
}

#newsletter p {
  font-family: Charter, 'Droid Serif', Georgia, serif !important;
  font-size: 21px !important;
  line-height: 1.5 !important;
  letter-spacing: -0.003em !important;
  font-weight: 400 !important;
}

/* Books Section Typography */
#books h2 {
  font-family: 'Inter', -apple-system, BlinkMacSystemFont, "Segoe UI", Roboto, sans-serif !important;
  font-size: 34px !important;
  line-height: 1.18 !important;
  letter-spacing: -0.02em !important;
  font-weight: 700 !important;
  color: rgba(41, 41, 41, 1) !important;
}

#books h3 {
  font-family: 'Inter', -apple-system, BlinkMacSystemFont, "Segoe UI", Roboto, sans-serif !important;
  font-size: 26px !important;
  line-height: 1.22 !important;
  letter-spacing: -0.018em !important;
  font-weight: 700 !important;
  color: rgba(41, 41, 41, 1) !important;
}

#books p {
  font-family: Charter, 'Droid Serif', Georgia, serif !important;
  font-size: 21px !important;
  line-height: 1.5 !important;
  letter-spacing: -0.003em !important;
  color: rgba(41, 41, 41, 1) !important;
  font-weight: 400 !important;
}

/* Themes Section Typography */
#themes h2 {
  font-family: 'Inter', -apple-system, BlinkMacSystemFont, "Segoe UI", Roboto, sans-serif !important;
  font-size: 34px !important;
  line-height: 1.18 !important;
  letter-spacing: -0.02em !important;
  font-weight: 700 !important;
  color: rgba(41, 41, 41, 1) !important;
}

#themes h3 {
  font-family: 'Inter', -apple-system, BlinkMacSystemFont, "Segoe UI", Roboto, sans-serif !important;
  font-size: 26px !important;
  line-height: 1.22 !important;
  letter-spacing: -0.018em !important;
  font-weight: 700 !important;
  color: rgba(41, 41, 41, 1) !important;
}

#themes p {
  font-family: Charter, 'Droid Serif', Georgia, serif !important;
  font-size: 21px !important;
  line-height: 1.5 !important;
  letter-spacing: -0.003em !important;
  color: rgba(41, 41, 41, 1) !important;
  font-weight: 400 !important;
}

/* Override Tailwind prose classes with optimized typography */
.prose p, .prose-xl p {
  font-family: Charter, 'Droid Serif', Georgia, serif !important;
  font-size: 21px !important;
  line-height: 1.5 !important;
  letter-spacing: -0.003em !important;
  color: rgba(41, 41, 41, 1) !important;
  font-weight: 400 !important;
  margin: 0 0 30px 0 !important;
}

.prose h1, .prose-xl h1 {
  font-family: 'Inter', -apple-system, BlinkMacSystemFont, "Segoe UI", Roboto, sans-serif !important;
  font-size: 42px !important;
  line-height: 1.1 !important;
  letter-spacing: -0.02em !important;
  font-weight: 700 !important;
  color: rgba(41, 41, 41, 1) !important;
  margin: 0 0 30px 0 !important;
}

.prose h2, .prose-xl h2 {
  font-family: 'Inter', -apple-system, BlinkMacSystemFont, "Segoe UI", Roboto, sans-serif !important;
  font-size: 34px !important;
  line-height: 1.15 !important;
  letter-spacing: -0.02em !important;
  font-weight: 700 !important;
  color: rgba(41, 41, 41, 1) !important;
  margin: 56px 0 30px 0 !important;
}

.prose h3, .prose-xl h3 {
  font-family: 'Inter', -apple-system, BlinkMacSystemFont, "Segoe UI", Roboto, sans-serif !important;
  font-size: 26px !important;
  line-height: 1.2 !important;
  letter-spacing: -0.018em !important;
  font-weight: 700 !important;
  color: rgba(41, 41, 41, 1) !important;
  margin: 42px 0 24px 0 !important;
}

.prose ol, .prose ul, .prose-xl ol, .prose-xl ul {
  font-family: Charter, 'Droid Serif', Georgia, serif !important;
  font-size: 21px !important;
  line-height: 1.5 !important;
  letter-spacing: -0.003em !important;
  color: rgba(41, 41, 41, 1) !important;
  margin: 0 0 30px 0 !important;
  padding: 0 0 0 30px !important;
}

.prose li, .prose-xl li {
  margin: 0 0 12px 0 !important;
  line-height: 1.5 !important;
  color: rgba(41, 41, 41, 1) !important;
  font-size: 21px !important;
}

/* ─────────────────────────────────────────────
   MODERN LOGO STYLES
   – clean, professional, scalable logo design
   ───────────────────────────────────────────── */
.modern-logo {
  position: relative;
  aspect-ratio: 1;
  transition: all 0.3s ease;
}

.logo-icon {
  width: 100%;
  height: 100%;
  transition: transform 0.3s ease;
}

.modern-logo:hover .logo-icon {
  transform: scale(1.05);
}

.logo-text-main {
  font-family: 'Inter', -apple-system, BlinkMacSystemFont, "Segoe UI", Roboto, sans-serif;
  font-size: 18px;
  font-weight: 800;
  letter-spacing: -0.02em;
}

.logo-text-sub {
  font-family: 'Inter', -apple-system, BlinkMacSystemFont, "Segoe UI", Roboto, sans-serif;
  font-size: 6px;
  font-weight: 600;
  letter-spacing: 0.1em;
}

.logo-text-brand {
  font-family: 'Inter', -apple-system, BlinkMacSystemFont, "Segoe UI", Roboto, sans-serif;
  font-size: 5px;
  font-weight: 700;
  letter-spacing: 0.15em;
}

/* Apply selective text selection to all page sections */

/* Home page sections */
#home p::selection,
#home span::selection,
#home em::selection,
#home strong::selection {
  background-color: var(--hl-bg) !important;
  color: var(--hl-text) !important;
}

#home p::-moz-selection,
#home span::-moz-selection,
#home em::-moz-selection,
#home strong::-moz-selection {
  background-color: var(--hl-bg) !important;
  color: var(--hl-text) !important;
}

#home h1::selection,
#home h2::selection {
  background-color: var(--hl-bg) !important;
  color: var(--hl-text) !important;
}

#home h1::-moz-selection,
#home h2::-moz-selection {
  background-color: var(--hl-bg) !important;
  color: var(--hl-text) !important;
}

/* About page sections */
#about p::selection,
#about li::selection,
#about span::selection,
#about em::selection,
#about strong::selection {
  background-color: var(--hl-bg) !important;
  color: var(--hl-text) !important;
}

#about p::-moz-selection,
#about li::-moz-selection,
#about span::-moz-selection,
#about em::-moz-selection,
#about strong::-moz-selection {
  background-color: var(--hl-bg) !important;
  color: var(--hl-text) !important;
}

#about h1::selection,
#about h2::selection,
#about h3::selection {
  background-color: var(--hl-bg) !important;
  color: var(--hl-text) !important;
}

#about h1::-moz-selection,
#about h2::-moz-selection,
#about h3::-moz-selection {
  background-color: var(--hl-bg) !important;
  color: var(--hl-text) !important;
}

/* Blog section */
#blog p::selection,
#blog span::selection,
#blog em::selection,
#blog strong::selection {
  background-color: var(--hl-bg) !important;
  color: var(--hl-text) !important;
}

#blog p::-moz-selection,
#blog span::-moz-selection,
#blog em::-moz-selection,
#blog strong::-moz-selection {
  background-color: var(--hl-bg) !important;
  color: var(--hl-text) !important;
}

#blog h1::selection,
#blog h2::selection,
#blog h3::selection {
  background-color: var(--hl-bg) !important;
  color: var(--hl-text) !important;
}

#blog h1::-moz-selection,
#blog h2::-moz-selection,
#blog h3::-moz-selection {
  background-color: var(--hl-bg) !important;
  color: var(--hl-text) !important;
}

/* Testimonials section */
#testimonials p::selection,
#testimonials blockquote::selection,
#testimonials cite::selection,
#testimonials span::selection {
  background-color: var(--hl-bg) !important;
  color: var(--hl-text) !important;
}

#testimonials p::-moz-selection,
#testimonials blockquote::-moz-selection,
#testimonials cite::-moz-selection,
#testimonials span::-moz-selection {
  background-color: var(--hl-bg) !important;
  color: var(--hl-text) !important;
}

#testimonials h1::selection,
#testimonials h2::selection,
#testimonials h3::selection {
  background-color: var(--hl-bg) !important;
  color: var(--hl-text) !important;
}

#testimonials h1::-moz-selection,
#testimonials h2::-moz-selection,
#testimonials h3::-moz-selection {
  background-color: var(--hl-bg) !important;
  color: var(--hl-text) !important;
}

/* Newsletter section */
#newsletter p::selection,
#newsletter span::selection {
  background-color: var(--hl-bg) !important;
  color: var(--hl-text) !important;
}

#newsletter p::-moz-selection,
#newsletter span::-moz-selection {
  background-color: var(--hl-bg) !important;
  color: var(--hl-text) !important;
}

#newsletter h1::selection,
#newsletter h2::selection {
  background-color: var(--hl-bg) !important;
  color: var(--hl-text) !important;
}

#newsletter h1::-moz-selection,
#newsletter h2::-moz-selection {
  background-color: var(--hl-bg) !important;
  color: var(--hl-text) !important;
}

/* Books and Themes sections */
#books p::selection,
#books span::selection,
#books em::selection,
#books strong::selection,
#themes p::selection,
#themes span::selection,
#themes em::selection,
#themes strong::selection {
  background-color: var(--hl-bg) !important;
  color: var(--hl-text) !important;
}

#books p::-moz-selection,
#books span::-moz-selection,
#books em::-moz-selection,
#books strong::-moz-selection,
#themes p::-moz-selection,
#themes span::-moz-selection,
#themes em::-moz-selection,
#themes strong::-moz-selection {
  background-color: var(--hl-bg) !important;
  color: var(--hl-text) !important;
}

#books h1::selection,
#books h2::selection,
#books h3::selection,
#themes h1::selection,
#themes h2::selection,
#themes h3::selection {
  background-color: var(--hl-bg) !important;
  color: var(--hl-text) !important;
}

#books h1::-moz-selection,
#books h2::-moz-selection,
#books h3::-moz-selection,
#themes h1::-moz-selection,
#themes h2::-moz-selection,
#themes h3::-moz-selection {
  background-color: var(--hl-bg) !important;
  color: var(--hl-text) !important;
}

/* Prose classes override */
.prose p::selection,
.prose li::selection,
.prose span::selection,
.prose em::selection,
.prose strong::selection,
.prose blockquote::selection,
.prose-xl p::selection,
.prose-xl li::selection,
.prose-xl span::selection,
.prose-xl em::selection,
.prose-xl strong::selection,
.prose-xl blockquote::selection {
  background-color: rgba(192, 86, 33, 0.15) !important;
  color: #1a1a1a !important;
}

.prose p::-moz-selection,
.prose li::-moz-selection,
.prose span::-moz-selection,
.prose em::-moz-selection,
.prose strong::-moz-selection,
.prose blockquote::-moz-selection,
.prose-xl p::-moz-selection,
.prose-xl li::-moz-selection,
.prose-xl span::-moz-selection,
.prose-xl em::-moz-selection,
.prose-xl strong::-moz-selection,
.prose-xl blockquote::-moz-selection {
  background-color: rgba(192, 86, 33, 0.15) !important;
  color: #1a1a1a !important;
}

.prose h1::selection,
.prose h2::selection,
.prose h3::selection,
.prose h4::selection,
.prose h5::selection,
.prose h6::selection,
.prose-xl h1::selection,
.prose-xl h2::selection,
.prose-xl h3::selection,
.prose-xl h4::selection,
.prose-xl h5::selection,
.prose-xl h6::selection {
  background-color: var(--hl-bg) !important;
  color: var(--hl-text) !important;
}

.prose h1::-moz-selection,
.prose h2::-moz-selection,
.prose h3::-moz-selection,
.prose h4::-moz-selection,
.prose h5::-moz-selection,
.prose h6::-moz-selection,
.prose-xl h1::-moz-selection,
.prose-xl h2::-moz-selection,
.prose-xl h3::-moz-selection,
.prose-xl h4::-moz-selection,
.prose-xl h5::-moz-selection,
.prose-xl h6::-moz-selection {
  background-color: var(--hl-bg) !important;
  color: var(--hl-text) !important;
}

.text-safe {
  color: #333333 !important;
}

@media (prefers-reduced-motion:reduce) {
  header.sticky, header.sticky.scrolled {
    transition: none;
  }
}

@media (min-width: 1536px) {
  nav.primary ul {
    gap: 2.5rem;
  }
  nav.primary a {
    font-size: 1.125rem;
  }
}

/* Line clamp utilities for text truncation */
.line-clamp-1 {
  overflow: hidden;
  display: -webkit-box;
  -webkit-box-orient: vertical;
  -webkit-line-clamp: 1;
}

.line-clamp-2 {
  overflow: hidden;
  display: -webkit-box;
  -webkit-box-orient: vertical;
  -webkit-line-clamp: 2;
}

.line-clamp-3 {
  overflow: hidden;
  display: -webkit-box;
  -webkit-box-orient: vertical;
  -webkit-line-clamp: 3;
}

/* Latest Insights mobile optimizations */
@media (max-width: 768px) {
  /* Latest Insights section - enhanced mobile typography */
  #home .bg-white h4 {
    font-size: 1.1rem !important;
    line-height: 1.35 !important;
    font-weight: 700 !important;
    margin-bottom: 0.75rem !important;
    word-wrap: break-word !important;
    overflow-wrap: break-word !important;
    hyphens: auto !important;
    flex: 1 !important;
    min-width: 0 !important;
  }
  
  #home .bg-white img {
    width: 100px !important;
    height: 75px !important;
    border-radius: 10px !important;
    object-fit: cover !important;
    flex-shrink: 0 !important;
  }
  
  #home .bg-white p {
    font-size: 0.85rem !important;
    line-height: 1.4 !important;
    opacity: 0.85 !important;
    margin-bottom: 0.75rem !important;
    word-wrap: break-word !important;
    overflow-wrap: break-word !important;
    flex: 1 !important;
    min-width: 0 !important;
  }
  
  #home .bg-white .space-y-6 {
    gap: 1.75rem !important;
  }
  
  #home .bg-white .space-y-8 {
    gap: 2rem !important;
  }
  
  /* Enhanced spacing for mobile */
  #home .bg-white .flex.items-start {
    padding: 1rem !important;
    margin-bottom: 0.5rem !important;
    gap: 1rem !important;
  }
  
  /* Enhanced spacing for featured article */
  #home .bg-white .flex.items-start:first-of-type {
    padding: 1rem !important;
    margin-bottom: 0.5rem !important;
  }
  
  /* First article (latest) enhanced prominence - repositioned layout */
  #home .bg-white .flex.items-start:first-of-type {
    flex-direction: column !important;
    align-items: flex-start !important;
  }
  
  #home .bg-white .flex.items-start:first-of-type img {
    width: 100% !important;
    height: 120px !important;
    max-width: 280px !important;
    border-radius: 12px !important;
    object-fit: cover !important;
    margin-bottom: 1rem !important;
    align-self: flex-start !important;
  }
  
  #home .bg-white .flex.items-start:first-of-type h4 {
    font-size: 1.25rem !important;
    line-height: 1.3 !important;
    font-weight: 800 !important;
    margin-bottom: 0.875rem !important;
    width: 100% !important;
  }
  
  #home .bg-white .flex.items-start:first-of-type p {
    font-size: 0.9rem !important;
    line-height: 1.45 !important;
    margin-bottom: 0.875rem !important;
    width: 100% !important;
  }
}

@media (max-width: 480px) {
  /* Latest Insights section - extra small screens */
  #home .bg-white h4 {
    font-size: 1rem !important;
    line-height: 1.4 !important;
    margin-bottom: 0.625rem !important;
    word-wrap: break-word !important;
    overflow-wrap: break-word !important;
    hyphens: auto !important;
    flex: 1 !important;
    min-width: 0 !important;
  }
  
  #home .bg-white img {
    width: 85px !important;
    height: 64px !important;
    border-radius: 10px !important;
    object-fit: cover !important;
    flex-shrink: 0 !important;
  }
  
  #home .bg-white p {
    font-size: 0.8rem !important;
    line-height: 1.35 !important;
    opacity: 0.8 !important;
    word-wrap: break-word !important;
    overflow-wrap: break-word !important;
    flex: 1 !important;
    min-width: 0 !important;
  }
  
  /* First article enhanced for smallest screens - maintain column layout */
  #home .bg-white .flex.items-start:first-of-type {
    flex-direction: column !important;
    align-items: flex-start !important;
  }
  
  #home .bg-white .flex.items-start:first-of-type img {
    width: 100% !important;
    height: 100px !important;
    max-width: 240px !important;
    border-radius: 10px !important;
    object-fit: cover !important;
    margin-bottom: 0.875rem !important;
    align-self: flex-start !important;
  }
  
  #home .bg-white .flex.items-start:first-of-type h4 {
    font-size: 1.15rem !important;
    line-height: 1.35 !important;
    margin-bottom: 0.75rem !important;
    width: 100% !important;
  }
  
  #home .bg-white .flex.items-start:first-of-type p {
    font-size: 0.85rem !important;
    line-height: 1.4 !important;
    width: 100% !important;
  }
  
  /* Enhanced spacing */
  #home .bg-white .flex.items-start {
    padding: 0.875rem !important;
    gap: 0.875rem !important;
  }
  
  /* Enhanced spacing for featured article on small mobile */
  #home .bg-white .flex.items-start:first-of-type {
    padding: 1rem !important;
    margin-bottom: 0.5rem !important;
  }
  
  #home .bg-white .space-y-6 {
    gap: 1.5rem !important;
  }
}

/* Mobile overflow prevention */
@media (max-width: 768px) {
  .container {
    overflow-x: hidden;
    max-width: 100vw;
  }
  
  #blog .bg-white {
    max-width: 100%;
    overflow-x: hidden;
    word-wrap: break-word;
    overflow-wrap: break-word;
  }
  
  #blog article {
    max-width: 100%;
    overflow-x: hidden;
  }
  
  #blog h3, #blog h2, #blog p {
    word-wrap: break-word;
    overflow-wrap: break-word;
    max-width: 100%;
  }
}

@media (max-width: 480px) {
  body {
    overflow-x: hidden;
    max-width: 100vw;
  }
  
  .container {
    padding-left: 1rem;
    padding-right: 1rem;
    max-width: 100vw;
    overflow-x: hidden;
  }
  
  #blog .bg-white {
    padding: 1rem;
    margin-left: 0;
    margin-right: 0;
    max-width: 100%;
    overflow-x: hidden;
  }
  
  #blog h3 {
    font-size: 1.125rem !important;
    line-height: 1.3 !important;
    word-break: break-word;
    overflow-wrap: break-word;
  }
  
  #blog p {
    font-size: 0.875rem !important;
    line-height: 1.4 !important;
    word-break: break-word;
    overflow-wrap: break-word;
  }
  
  /* Grid cards responsive */
  .grid {
    gap: 1rem;
  }
  
  article {
    max-width: 100%;
    overflow-x: hidden;
  }
>>>>>>> 2f241889
}<|MERGE_RESOLUTION|>--- conflicted
+++ resolved
@@ -1,10 +1,9 @@
-/* Google Fonts removed - now self-hosted for performance */
-
-@tailwind base;
+/* Google Fonts removed - now self-hosted for performance */
+
+@tailwind base;
 @tailwind components;
 @tailwind utilities;
 
-<<<<<<< HEAD
 /* Baseline CSS reset and layout guards */
 *,*::before,*::after{box-sizing:border-box}
 html{font-size:100%}
@@ -22,21 +21,1405 @@
 h1, h2, h3, h4 { overflow-wrap: anywhere; word-break: break-word; hyphens: auto; }
 p, li { overflow-wrap: anywhere; }
 
-/* ─────────────────────────────────────────────
-   1) GLOBAL VARIABLES – adjust colours once
-   ───────────────────────────────────────────── */
-:root {
-  --hl-bg: #f7dfd6;                     /* highlight background - marker style */
-  --hl-bg-hover: #f1cabe;               /* highlight background hover */
-  --hl-text: #1a1a1a;                   /* highlight text color */
-  --body-text: rgba(41, 41, 41, 1);     /* main body text */
-  --body-text-light: rgba(41, 41, 41, 0.8); /* secondary text */
-  --heading-text: rgba(41, 41, 41, 1);  /* heading text */
-  --link-underline: rgba(41, 41, 41, 0.4); /* link underline */
-  --link-underline-hover: rgba(41, 41, 41, 0.8); /* link underline hover */
-  --border-accent: rgba(41, 41, 41, 0.84); /* blockquote border */
-  --content-max-width: 65ch;
-  --lh-base: 1.6;
+/* ─────────────────────────────────────────────
+   1) GLOBAL VARIABLES – adjust colours once
+   ───────────────────────────────────────────── */
+:root {
+  --hl-bg: #f7dfd6;                     /* highlight background - marker style */
+  --hl-bg-hover: #f1cabe;               /* highlight background hover */
+  --hl-text: #1a1a1a;                   /* highlight text color */
+  --body-text: rgba(41, 41, 41, 1);     /* main body text */
+  --body-text-light: rgba(41, 41, 41, 0.8); /* secondary text */
+  --heading-text: rgba(41, 41, 41, 1);  /* heading text */
+  --link-underline: rgba(41, 41, 41, 0.4); /* link underline */
+  --link-underline-hover: rgba(41, 41, 41, 0.8); /* link underline hover */
+  --border-accent: rgba(41, 41, 41, 0.84); /* blockquote border */
+  --content-max-width: 65ch;
+  --lh-base: 1.6;
+}
+
+html {
+  font-size: 100%;
+  scroll-behavior: smooth;
+}
+
+body {
+  @apply bg-brand-light;
+  color: #333333;
+  background-image: url('./images/paper-texture-background.png');
+  font-family: 'Charter', 'Georgia', 'Times New Roman', serif;
+  font-size: 1.125rem;
+  line-height: 1.6;
+  letter-spacing: 0.003em;
+  font-display: swap;
+  font-feature-settings: "kern" 1, "liga" 1;
+  text-rendering: optimizeLegibility;
+  -webkit-font-smoothing: antialiased;
+  -moz-osx-font-smoothing: grayscale;
+}
+
+h1, h2, h3, h4, h5, h6, nav, button {
+  font-family: 'Inter', 'Helvetica Neue', Arial, sans-serif;
+  font-weight: 700;
+  letter-spacing: -0.01em;
+  line-height: 1.2;
+  margin-top: 0;
+  color: #1a1a1a;
+  user-select: text !important;
+  -webkit-user-select: text !important;
+  -moz-user-select: text !important;
+  -ms-user-select: text !important;
+}
+
+h1 {
+  font-size: 2.5rem;
+  line-height: 1.1;
+  margin-bottom: 1.5rem;
+  font-weight: 800;
+}
+
+h2 {
+  font-size: 2rem;
+  line-height: 1.15;
+  margin-top: 3rem;
+  margin-bottom: 1rem;
+  font-weight: 700;
+}
+
+h3 {
+  font-size: 1.5rem;
+  line-height: 1.3;
+  margin-top: 2.5rem;
+  margin-bottom: 0.75rem;
+  font-weight: 600;
+}
+
+h4 {
+  font-size: 1.25rem;
+  line-height: 1.4;
+  margin-top: 2rem;
+  margin-bottom: 0.5rem;
+  font-weight: 600;
+}
+
+input, textarea {
+  font-size: 1rem;
+}
+
+/* Medium-Style Responsive Typography */
+@media (max-width: 768px) {
+  .article-container p {
+    font-size: 18px !important;
+    line-height: 1.58 !important;
+    margin-bottom: 24px !important;
+  }
+  
+  .article-container h1 {
+    font-size: 36px !important;
+    line-height: 1.15 !important;
+    margin-bottom: 24px !important;
+  }
+  
+  .article-container h2 {
+    font-size: 28px !important;
+    line-height: 1.18 !important;
+    margin-top: 42px !important;
+    margin-bottom: 24px !important;
+  }
+  
+  .article-container h3 {
+    font-size: 22px !important;
+    line-height: 1.22 !important;
+    margin-top: 32px !important;
+    margin-bottom: 18px !important;
+  }
+  
+  .article-container ul, 
+  .article-container ol {
+    font-size: 18px !important;
+    line-height: 1.58 !important;
+    margin-bottom: 24px !important;
+    padding-left: 24px !important;
+  }
+
+  .article-container li {
+    font-size: 18px !important;
+    line-height: 1.58 !important;
+  }
+  
+  .article-container blockquote {
+    font-size: 20px !important;
+    line-height: 1.48 !important;
+    margin: 32px 0 !important;
+    padding-left: 18px !important;
+  }
+  
+  .article-container section {
+    margin-bottom: 42px !important;
+  }
+  
+  .article-container img {
+    margin: 32px 0 !important;
+  }
+}
+
+@media (max-width: 480px) {
+  .article-container p {
+    font-size: 16px !important;
+    line-height: 1.6 !important;
+    margin-bottom: 20px !important;
+  }
+  
+  .article-container h1 {
+    font-size: 28px !important;
+    line-height: 1.2 !important;
+    margin-bottom: 20px !important;
+  }
+  
+  .article-container h2 {
+    font-size: 24px !important;
+    line-height: 1.2 !important;
+    margin-top: 32px !important;
+    margin-bottom: 20px !important;
+  }
+  
+  .article-container h3 {
+    font-size: 20px !important;
+    line-height: 1.25 !important;
+    margin-top: 28px !important;
+    margin-bottom: 16px !important;
+  }
+  
+  .article-container ul, 
+  .article-container ol {
+    font-size: 16px !important;
+    line-height: 1.6 !important;
+    margin-bottom: 20px !important;
+    padding-left: 20px !important;
+  }
+
+  .article-container li {
+    font-size: 16px !important;
+    line-height: 1.6 !important;
+  }
+  
+  .article-container blockquote {
+    font-size: 18px !important;
+    line-height: 1.5 !important;
+    margin: 24px 0 !important;
+    padding-left: 16px !important;
+  }
+  
+  .article-container section {
+    margin-bottom: 32px !important;
+  }
+  
+  .article-container img {
+    margin: 24px 0 !important;
+  }
+}
+
+.group:hover .group-hover\:scale-x-100 {
+  transform: scaleX(1);
+}
+
+.active .group-hover\:scale-x-100 {
+    transform: scaleX(1);
+}
+
+a:focus-visible {
+  outline: 3px solid #C05621;
+  outline-offset: 3px;
+}
+
+.dark body {
+  @apply bg-brand-dark text-brand-light;
+}
+
+.dark header.sticky {
+  background: #1F242E;
+}
+
+.dark header.sticky.scrolled {
+  background: #2E3644;
+}
+
+.dark nav.primary a {
+  color: #F7F9FC;
+}
+
+.dark nav.primary a:hover {
+  color: #FFECD8;
+}
+
+.dark .btn--nav {
+  background: #C65616;
+  color: #fff;
+}
+
+.nav-icon {
+  width: 22px;
+  height: 22px;
+  margin-right: 6px;
+  opacity: 0.75;
+  transition: opacity .2s;
+}
+
+a:hover .nav-icon {
+  opacity: 1;
+}
+
+/* Medium-Style Professional Typography - Apply to all content sections */
+.page-wrapper, .article-container, .content-section {
+  scroll-margin-top: 128px !important;
+  color: #333333 !important;
+  font-family: Charter, 'Droid Serif', Georgia, serif !important;
+  font-feature-settings: "liga" 1, "kern" 1 !important;
+  text-rendering: optimizeLegibility !important;
+  -webkit-font-smoothing: antialiased !important;
+  -moz-osx-font-smoothing: grayscale !important;
+}
+
+.article-container {
+  max-width: 42rem !important;
+  margin: 0 auto !important;
+  padding: 0 1rem !important;
+}
+
+/* Reset and normalize all typography */
+.article-container * {
+  margin: 0 !important;
+  padding: 0 !important;
+  box-sizing: border-box !important;
+}
+
+/* Override any external margin/padding that might interfere */
+.article-container p,
+.article-container h1,
+.article-container h2,
+.article-container h3,
+.article-container h4,
+.article-container ul,
+.article-container ol,
+.article-container li,
+.article-container blockquote {
+  margin: 0 !important;
+  padding: 0 !important;
+}
+
+/* Paragraph styling - optimized for clean selection */
+.article-container p {
+  font-family: Charter, 'Droid Serif', Georgia, serif !important;
+  font-size: 21px !important;
+  line-height: 1.5 !important;
+  letter-spacing: -0.003em !important;
+  margin: 0 0 30px 0 !important;
+  color: var(--body-text) !important;
+  font-weight: 400 !important;
+  word-break: break-word !important;
+  word-wrap: break-word !important;
+}
+
+/* Heading styles - optimized line-height for clean selection */
+.article-container h1 {
+  font-family: 'Inter', -apple-system, BlinkMacSystemFont, "Segoe UI", Roboto, sans-serif !important;
+  font-size: 42px !important;
+  line-height: 1.1 !important;
+  letter-spacing: -0.02em !important;
+  font-weight: 700 !important;
+  color: var(--heading-text) !important;
+  margin: 0 0 30px 0 !important;
+}
+
+.article-container h2 {
+  font-family: 'Inter', -apple-system, BlinkMacSystemFont, "Segoe UI", Roboto, sans-serif !important;
+  font-size: 34px !important;
+  line-height: 1.15 !important;
+  letter-spacing: -0.02em !important;
+  font-weight: 700 !important;
+  color: var(--heading-text) !important;
+  margin: 56px 0 30px 0 !important;
+}
+
+.article-container h3 {
+  font-family: 'Inter', -apple-system, BlinkMacSystemFont, "Segoe UI", Roboto, sans-serif !important;
+  font-size: 26px !important;
+  line-height: 1.2 !important;
+  letter-spacing: -0.018em !important;
+  font-weight: 700 !important;
+  color: var(--heading-text) !important;
+  margin: 42px 0 24px 0 !important;
+}
+
+.article-container h4 {
+  font-family: 'Inter', -apple-system, BlinkMacSystemFont, "Segoe UI", Roboto, sans-serif !important;
+  font-size: 22px !important;
+  line-height: 1.2 !important;
+  letter-spacing: -0.016em !important;
+  font-weight: 600 !important;
+  color: var(--heading-text) !important;
+  margin: 36px 0 20px 0 !important;
+}
+
+/* List styling - optimized line-height */
+.article-container ul, 
+.article-container ol {
+  font-family: Charter, 'Droid Serif', Georgia, serif !important;
+  font-size: 21px !important;
+  line-height: 1.5 !important;
+  letter-spacing: -0.003em !important;
+  color: var(--body-text) !important;
+  margin: 0 0 30px 0 !important;
+  padding: 0 0 0 30px !important;
+}
+
+.article-container li {
+  margin: 0 0 12px 0 !important;
+  padding: 0 !important;
+  line-height: 1.5 !important;
+  color: var(--body-text) !important;
+  font-size: 21px !important;
+}
+
+.article-container li:last-child {
+  margin: 0 !important;
+}
+
+/* Blockquote styling - optimized line-height */
+.article-container blockquote {
+  font-family: Charter, 'Droid Serif', Georgia, serif !important;
+  font-size: 24px !important;
+  line-height: 1.4 !important;
+  letter-spacing: -0.014em !important;
+  font-style: italic !important;
+  color: var(--body-text-light) !important;
+  border-left: 3px solid var(--border-accent) !important;
+  padding: 0 0 0 23px !important;
+  margin: 42px 0 42px 0 !important;
+  font-weight: 400 !important;
+}
+
+/* Section spacing */
+.article-container section {
+  margin: 0 0 56px 0 !important;
+  padding: 0 !important;
+}
+
+.article-container section:last-child {
+  margin: 0 !important;
+}
+
+/* Image spacing - consistent with Medium */
+.article-container img {
+  margin: 42px 0 !important;
+  width: 100% !important;
+  height: auto !important;
+  border-radius: 6px !important;
+  display: block !important;
+}
+
+/* Link styling - fix for selection highlighting */
+.article-container a {
+  color: inherit !important;
+  text-decoration: underline !important;
+  text-decoration-color: var(--link-underline) !important;
+  text-underline-offset: 2px !important;
+  transition: text-decoration-color 0.15s ease !important;
+  border-bottom: none !important;
+  background: none !important;
+}
+
+.article-container a:hover {
+  text-decoration-color: var(--link-underline-hover) !important;
+  border-bottom: none !important;
+}
+
+/* Ensure selection doesn't affect underlines */
+.article-container a::selection {
+  text-decoration-color: var(--link-underline) !important;
+  background-color: var(--hl-bg) !important;
+}
+
+.article-container a::-moz-selection {
+  text-decoration-color: var(--link-underline) !important;
+  background-color: var(--hl-bg) !important;
+}
+
+/* Enhanced readability */
+.article-container em {
+  font-style: italic !important;
+  color: var(--body-text-light) !important;
+}
+
+.article-container code {
+  background-color: #F3F4F6 !important;
+  padding: 0.125rem 0.25rem !important;
+  border-radius: 0.25rem !important;
+  font-size: 0.875rem !important;
+  font-family: 'Monaco', 'Menlo', 'Ubuntu Mono', monospace !important;
+}
+
+/* ─────────────────────────────────────────────
+   2) SEMANTIC HIGHLIGHTING - marker-style underline
+   – works with <mark> elements and custom .hl class
+   – clean inline highlighting without overlap
+   ───────────────────────────────────────────── */
+mark,
+.hl {
+  background: linear-gradient(transparent 60%, var(--hl-bg) 0);
+  box-decoration-break: clone;
+  -webkit-box-decoration-break: clone;
+  padding: 0;       /* no vertical padding -> no line box inflation */
+  margin: 0;
+}
+
+mark:hover,
+mark:focus,
+.hl:hover,
+.hl:focus {
+  background: linear-gradient(transparent 60%, var(--hl-bg-hover) 0);
+  transition: background 0.15s ease;
+}
+
+/* ─────────────────────────────────────────────
+   3) PARAGRAPH-LEVEL HIGHLIGHTING
+   – for full paragraph background tints
+   – preserves line rhythm with no vertical padding
+   ───────────────────────────────────────────── */
+.p-hl {
+  background-color: var(--hl-bg);
+  box-decoration-break: clone;
+  -webkit-box-decoration-break: clone;
+  padding: 0 .125em; /* optional tiny horizontal breathing room */
+  margin: 0;         /* do NOT add vertical padding; preserves line rhythm */
+  line-height: inherit;
+  display: inline;   /* keep inline if applied to span fragments */
+}
+
+.p-hl:hover,
+.p-hl:focus {
+  background-color: var(--hl-bg-hover);
+  transition: background 0.15s ease;
+}
+
+/* Better text selection - only for body text, not headings */
+.article-container p::selection,
+.article-container li::selection,
+.article-container span::selection,
+.article-container em::selection,
+.article-container strong::selection,
+.article-container blockquote::selection,
+.article-container mark::selection {
+  background-color: var(--hl-bg) !important;
+  color: var(--hl-text) !important;
+}
+
+.article-container p::-moz-selection,
+.article-container li::-moz-selection,
+.article-container span::-moz-selection,
+.article-container em::-moz-selection,
+.article-container strong::-moz-selection,
+.article-container blockquote::-moz-selection,
+.article-container mark::-moz-selection {
+  background-color: var(--hl-bg) !important;
+  color: var(--hl-text) !important;
+}
+
+/* Enable text selection styling for headings */
+.article-container h1::selection,
+.article-container h2::selection,
+.article-container h3::selection,
+.article-container h4::selection,
+.article-container h5::selection,
+.article-container h6::selection {
+  background-color: var(--hl-bg) !important;
+  color: var(--hl-text) !important;
+}
+
+.article-container h1::-moz-selection,
+.article-container h2::-moz-selection,
+.article-container h3::-moz-selection,
+.article-container h4::-moz-selection,
+.article-container h5::-moz-selection,
+.article-container h6::-moz-selection {
+  background-color: var(--hl-bg) !important;
+  color: var(--hl-text) !important;
+}
+
+.toc-list a {
+  color: #2E3644;
+}
+
+/* Final override to ensure consistent spacing - prevent external CSS interference */
+.article-container p + p {
+  margin-top: 30px !important;
+}
+
+.article-container h1 + p,
+.article-container h2 + p,
+.article-container h3 + p,
+.article-container h4 + p {
+  margin-top: 0 !important;
+}
+
+.article-container img + p {
+  margin-top: 0 !important;
+  margin-bottom: 30px !important;
+}
+
+/* Ensure no external classes override our spacing */
+.article-container .space-y-3 > * + * {
+  margin-top: 0.75rem !important;
+}
+
+.article-container .mb-16 {
+  margin-bottom: 4rem !important;
+}
+
+.article-container .mb-8 {
+  margin-bottom: 2rem !important;
+}
+
+.article-container .my-8 {
+  margin-top: 2rem !important;
+  margin-bottom: 2rem !important;
+}
+
+/* Apply Medium-style typography to main page sections */
+
+/* Hero Section Typography */
+#home h1 {
+  font-family: 'Inter', -apple-system, BlinkMacSystemFont, "Segoe UI", Roboto, sans-serif !important;
+  font-weight: 700 !important;
+  letter-spacing: -0.02em !important;
+  line-height: 1.15 !important;
+  color: rgba(41, 41, 41, 1) !important;
+  text-rendering: optimizeLegibility !important;
+  -webkit-font-smoothing: antialiased !important;
+}
+
+#home p {
+  font-family: Charter, 'Droid Serif', Georgia, serif !important;
+  font-size: 21px !important;
+  line-height: 1.5 !important;
+  letter-spacing: -0.003em !important;
+  color: rgba(41, 41, 41, 0.8) !important;
+  font-weight: 400 !important;
+  margin: 0 0 30px 0 !important;
+}
+
+/* About Section Typography */
+#about h2 {
+  font-family: 'Inter', -apple-system, BlinkMacSystemFont, "Segoe UI", Roboto, sans-serif !important;
+  font-size: 34px !important;
+  line-height: 1.18 !important;
+  letter-spacing: -0.02em !important;
+  font-weight: 700 !important;
+  color: rgba(41, 41, 41, 1) !important;
+  margin: 0 0 30px 0 !important;
+}
+
+#about h3 {
+  font-family: 'Inter', -apple-system, BlinkMacSystemFont, "Segoe UI", Roboto, sans-serif !important;
+  font-size: 26px !important;
+  line-height: 1.22 !important;
+  letter-spacing: -0.018em !important;
+  font-weight: 700 !important;
+  color: rgba(41, 41, 41, 1) !important;
+  margin: 42px 0 24px 0 !important;
+}
+
+#about p {
+  font-family: Charter, 'Droid Serif', Georgia, serif !important;
+  font-size: 21px !important;
+  line-height: 1.5 !important;
+  letter-spacing: -0.003em !important;
+  color: rgba(41, 41, 41, 1) !important;
+  font-weight: 400 !important;
+  margin: 0 0 30px 0 !important;
+}
+
+#about ol, #about ul {
+  font-family: Charter, 'Droid Serif', Georgia, serif !important;
+  font-size: 21px !important;
+  line-height: 1.5 !important;
+  letter-spacing: -0.003em !important;
+  color: rgba(41, 41, 41, 1) !important;
+  margin: 0 0 30px 0 !important;
+  padding: 0 0 0 30px !important;
+}
+
+#about li {
+  margin: 0 0 12px 0 !important;
+  line-height: 1.5 !important;
+  color: rgba(41, 41, 41, 1) !important;
+  font-size: 21px !important;
+}
+
+/* Blog Section Typography */
+#blog h2 {
+  font-family: 'Inter', -apple-system, BlinkMacSystemFont, "Segoe UI", Roboto, sans-serif !important;
+  font-size: 34px !important;
+  line-height: 1.18 !important;
+  letter-spacing: -0.02em !important;
+  font-weight: 700 !important;
+  color: rgba(41, 41, 41, 1) !important;
+}
+
+#blog h3 {
+  font-family: 'Inter', -apple-system, BlinkMacSystemFont, "Segoe UI", Roboto, sans-serif !important;
+  font-size: 26px !important;
+  line-height: 1.22 !important;
+  letter-spacing: -0.018em !important;
+  font-weight: 700 !important;
+  color: rgba(41, 41, 41, 1) !important;
+}
+
+#blog p {
+  font-family: Charter, 'Droid Serif', Georgia, serif !important;
+  font-size: 21px !important;
+  line-height: 1.5 !important;
+  letter-spacing: -0.003em !important;
+  color: rgba(41, 41, 41, 1) !important;
+  font-weight: 400 !important;
+}
+
+/* Testimonials Section Typography */
+#testimonials h2 {
+  font-family: 'Inter', -apple-system, BlinkMacSystemFont, "Segoe UI", Roboto, sans-serif !important;
+  font-size: 34px !important;
+  line-height: 1.18 !important;
+  letter-spacing: -0.02em !important;
+  font-weight: 700 !important;
+  color: rgba(41, 41, 41, 1) !important;
+}
+
+#testimonials blockquote p {
+  font-family: Charter, 'Droid Serif', Georgia, serif !important;
+  font-size: 21px !important;
+  line-height: 1.5 !important;
+  letter-spacing: -0.003em !important;
+  color: rgba(41, 41, 41, 0.8) !important;
+  font-weight: 400 !important;
+  font-style: italic !important;
+}
+
+#testimonials cite {
+  font-family: 'Inter', -apple-system, BlinkMacSystemFont, "Segoe UI", Roboto, sans-serif !important;
+  font-size: 18px !important;
+  font-weight: 600 !important;
+  color: rgba(41, 41, 41, 1) !important;
+}
+
+/* Newsletter Section Typography */
+#newsletter h2 {
+  font-family: 'Inter', -apple-system, BlinkMacSystemFont, "Segoe UI", Roboto, sans-serif !important;
+  font-weight: 700 !important;
+  letter-spacing: -0.02em !important;
+  line-height: 1.15 !important;
+  text-rendering: optimizeLegibility !important;
+  -webkit-font-smoothing: antialiased !important;
+}
+
+#newsletter p {
+  font-family: Charter, 'Droid Serif', Georgia, serif !important;
+  font-size: 21px !important;
+  line-height: 1.5 !important;
+  letter-spacing: -0.003em !important;
+  font-weight: 400 !important;
+}
+
+/* Books Section Typography */
+#books h2 {
+  font-family: 'Inter', -apple-system, BlinkMacSystemFont, "Segoe UI", Roboto, sans-serif !important;
+  font-size: 34px !important;
+  line-height: 1.18 !important;
+  letter-spacing: -0.02em !important;
+  font-weight: 700 !important;
+  color: rgba(41, 41, 41, 1) !important;
+}
+
+#books h3 {
+  font-family: 'Inter', -apple-system, BlinkMacSystemFont, "Segoe UI", Roboto, sans-serif !important;
+  font-size: 26px !important;
+  line-height: 1.22 !important;
+  letter-spacing: -0.018em !important;
+  font-weight: 700 !important;
+  color: rgba(41, 41, 41, 1) !important;
+}
+
+#books p {
+  font-family: Charter, 'Droid Serif', Georgia, serif !important;
+  font-size: 21px !important;
+  line-height: 1.5 !important;
+  letter-spacing: -0.003em !important;
+  color: rgba(41, 41, 41, 1) !important;
+  font-weight: 400 !important;
+}
+
+/* Themes Section Typography */
+#themes h2 {
+  font-family: 'Inter', -apple-system, BlinkMacSystemFont, "Segoe UI", Roboto, sans-serif !important;
+  font-size: 34px !important;
+  line-height: 1.18 !important;
+  letter-spacing: -0.02em !important;
+  font-weight: 700 !important;
+  color: rgba(41, 41, 41, 1) !important;
+}
+
+#themes h3 {
+  font-family: 'Inter', -apple-system, BlinkMacSystemFont, "Segoe UI", Roboto, sans-serif !important;
+  font-size: 26px !important;
+  line-height: 1.22 !important;
+  letter-spacing: -0.018em !important;
+  font-weight: 700 !important;
+  color: rgba(41, 41, 41, 1) !important;
+}
+
+#themes p {
+  font-family: Charter, 'Droid Serif', Georgia, serif !important;
+  font-size: 21px !important;
+  line-height: 1.5 !important;
+  letter-spacing: -0.003em !important;
+  color: rgba(41, 41, 41, 1) !important;
+  font-weight: 400 !important;
+}
+
+/* Override Tailwind prose classes with optimized typography */
+.prose p, .prose-xl p {
+  font-family: Charter, 'Droid Serif', Georgia, serif !important;
+  font-size: 21px !important;
+  line-height: 1.5 !important;
+  letter-spacing: -0.003em !important;
+  color: rgba(41, 41, 41, 1) !important;
+  font-weight: 400 !important;
+  margin: 0 0 30px 0 !important;
+}
+
+.prose h1, .prose-xl h1 {
+  font-family: 'Inter', -apple-system, BlinkMacSystemFont, "Segoe UI", Roboto, sans-serif !important;
+  font-size: 42px !important;
+  line-height: 1.1 !important;
+  letter-spacing: -0.02em !important;
+  font-weight: 700 !important;
+  color: rgba(41, 41, 41, 1) !important;
+  margin: 0 0 30px 0 !important;
+}
+
+.prose h2, .prose-xl h2 {
+  font-family: 'Inter', -apple-system, BlinkMacSystemFont, "Segoe UI", Roboto, sans-serif !important;
+  font-size: 34px !important;
+  line-height: 1.15 !important;
+  letter-spacing: -0.02em !important;
+  font-weight: 700 !important;
+  color: rgba(41, 41, 41, 1) !important;
+  margin: 56px 0 30px 0 !important;
+}
+
+.prose h3, .prose-xl h3 {
+  font-family: 'Inter', -apple-system, BlinkMacSystemFont, "Segoe UI", Roboto, sans-serif !important;
+  font-size: 26px !important;
+  line-height: 1.2 !important;
+  letter-spacing: -0.018em !important;
+  font-weight: 700 !important;
+  color: rgba(41, 41, 41, 1) !important;
+  margin: 42px 0 24px 0 !important;
+}
+
+.prose ol, .prose ul, .prose-xl ol, .prose-xl ul {
+  font-family: Charter, 'Droid Serif', Georgia, serif !important;
+  font-size: 21px !important;
+  line-height: 1.5 !important;
+  letter-spacing: -0.003em !important;
+  color: rgba(41, 41, 41, 1) !important;
+  margin: 0 0 30px 0 !important;
+  padding: 0 0 0 30px !important;
+}
+
+.prose li, .prose-xl li {
+  margin: 0 0 12px 0 !important;
+  line-height: 1.5 !important;
+  color: rgba(41, 41, 41, 1) !important;
+  font-size: 21px !important;
+}
+
+/* ─────────────────────────────────────────────
+   MODERN LOGO STYLES
+   – clean, professional, scalable logo design
+   ───────────────────────────────────────────── */
+.modern-logo {
+  position: relative;
+  aspect-ratio: 1;
+  transition: all 0.3s ease;
+}
+
+.logo-icon {
+  width: 100%;
+  height: 100%;
+  transition: transform 0.3s ease;
+}
+
+.modern-logo:hover .logo-icon {
+  transform: scale(1.05);
+}
+
+.logo-text-main {
+  font-family: 'Inter', -apple-system, BlinkMacSystemFont, "Segoe UI", Roboto, sans-serif;
+  font-size: 18px;
+  font-weight: 800;
+  letter-spacing: -0.02em;
+}
+
+.logo-text-sub {
+  font-family: 'Inter', -apple-system, BlinkMacSystemFont, "Segoe UI", Roboto, sans-serif;
+  font-size: 6px;
+  font-weight: 600;
+  letter-spacing: 0.1em;
+}
+
+.logo-text-brand {
+  font-family: 'Inter', -apple-system, BlinkMacSystemFont, "Segoe UI", Roboto, sans-serif;
+  font-size: 5px;
+  font-weight: 700;
+  letter-spacing: 0.15em;
+}
+
+/* Apply selective text selection to all page sections */
+
+/* Home page sections */
+#home p::selection,
+#home span::selection,
+#home em::selection,
+#home strong::selection {
+  background-color: var(--hl-bg) !important;
+  color: var(--hl-text) !important;
+}
+
+#home p::-moz-selection,
+#home span::-moz-selection,
+#home em::-moz-selection,
+#home strong::-moz-selection {
+  background-color: var(--hl-bg) !important;
+  color: var(--hl-text) !important;
+}
+
+#home h1::selection,
+#home h2::selection {
+  background-color: var(--hl-bg) !important;
+  color: var(--hl-text) !important;
+}
+
+#home h1::-moz-selection,
+#home h2::-moz-selection {
+  background-color: var(--hl-bg) !important;
+  color: var(--hl-text) !important;
+}
+
+/* About page sections */
+#about p::selection,
+#about li::selection,
+#about span::selection,
+#about em::selection,
+#about strong::selection {
+  background-color: var(--hl-bg) !important;
+  color: var(--hl-text) !important;
+}
+
+#about p::-moz-selection,
+#about li::-moz-selection,
+#about span::-moz-selection,
+#about em::-moz-selection,
+#about strong::-moz-selection {
+  background-color: var(--hl-bg) !important;
+  color: var(--hl-text) !important;
+}
+
+#about h1::selection,
+#about h2::selection,
+#about h3::selection {
+  background-color: var(--hl-bg) !important;
+  color: var(--hl-text) !important;
+}
+
+#about h1::-moz-selection,
+#about h2::-moz-selection,
+#about h3::-moz-selection {
+  background-color: var(--hl-bg) !important;
+  color: var(--hl-text) !important;
+}
+
+/* Blog section */
+#blog p::selection,
+#blog span::selection,
+#blog em::selection,
+#blog strong::selection {
+  background-color: var(--hl-bg) !important;
+  color: var(--hl-text) !important;
+}
+
+#blog p::-moz-selection,
+#blog span::-moz-selection,
+#blog em::-moz-selection,
+#blog strong::-moz-selection {
+  background-color: var(--hl-bg) !important;
+  color: var(--hl-text) !important;
+}
+
+#blog h1::selection,
+#blog h2::selection,
+#blog h3::selection {
+  background-color: var(--hl-bg) !important;
+  color: var(--hl-text) !important;
+}
+
+#blog h1::-moz-selection,
+#blog h2::-moz-selection,
+#blog h3::-moz-selection {
+  background-color: var(--hl-bg) !important;
+  color: var(--hl-text) !important;
+}
+
+/* Testimonials section */
+#testimonials p::selection,
+#testimonials blockquote::selection,
+#testimonials cite::selection,
+#testimonials span::selection {
+  background-color: var(--hl-bg) !important;
+  color: var(--hl-text) !important;
+}
+
+#testimonials p::-moz-selection,
+#testimonials blockquote::-moz-selection,
+#testimonials cite::-moz-selection,
+#testimonials span::-moz-selection {
+  background-color: var(--hl-bg) !important;
+  color: var(--hl-text) !important;
+}
+
+#testimonials h1::selection,
+#testimonials h2::selection,
+#testimonials h3::selection {
+  background-color: var(--hl-bg) !important;
+  color: var(--hl-text) !important;
+}
+
+#testimonials h1::-moz-selection,
+#testimonials h2::-moz-selection,
+#testimonials h3::-moz-selection {
+  background-color: var(--hl-bg) !important;
+  color: var(--hl-text) !important;
+}
+
+/* Newsletter section */
+#newsletter p::selection,
+#newsletter span::selection {
+  background-color: var(--hl-bg) !important;
+  color: var(--hl-text) !important;
+}
+
+#newsletter p::-moz-selection,
+#newsletter span::-moz-selection {
+  background-color: var(--hl-bg) !important;
+  color: var(--hl-text) !important;
+}
+
+#newsletter h1::selection,
+#newsletter h2::selection {
+  background-color: var(--hl-bg) !important;
+  color: var(--hl-text) !important;
+}
+
+#newsletter h1::-moz-selection,
+#newsletter h2::-moz-selection {
+  background-color: var(--hl-bg) !important;
+  color: var(--hl-text) !important;
+}
+
+/* Books and Themes sections */
+#books p::selection,
+#books span::selection,
+#books em::selection,
+#books strong::selection,
+#themes p::selection,
+#themes span::selection,
+#themes em::selection,
+#themes strong::selection {
+  background-color: var(--hl-bg) !important;
+  color: var(--hl-text) !important;
+}
+
+#books p::-moz-selection,
+#books span::-moz-selection,
+#books em::-moz-selection,
+#books strong::-moz-selection,
+#themes p::-moz-selection,
+#themes span::-moz-selection,
+#themes em::-moz-selection,
+#themes strong::-moz-selection {
+  background-color: var(--hl-bg) !important;
+  color: var(--hl-text) !important;
+}
+
+#books h1::selection,
+#books h2::selection,
+#books h3::selection,
+#themes h1::selection,
+#themes h2::selection,
+#themes h3::selection {
+  background-color: var(--hl-bg) !important;
+  color: var(--hl-text) !important;
+}
+
+#books h1::-moz-selection,
+#books h2::-moz-selection,
+#books h3::-moz-selection,
+#themes h1::-moz-selection,
+#themes h2::-moz-selection,
+#themes h3::-moz-selection {
+  background-color: var(--hl-bg) !important;
+  color: var(--hl-text) !important;
+}
+
+/* Prose classes override */
+.prose p::selection,
+.prose li::selection,
+.prose span::selection,
+.prose em::selection,
+.prose strong::selection,
+.prose blockquote::selection,
+.prose-xl p::selection,
+.prose-xl li::selection,
+.prose-xl span::selection,
+.prose-xl em::selection,
+.prose-xl strong::selection,
+.prose-xl blockquote::selection {
+  background-color: rgba(192, 86, 33, 0.15) !important;
+  color: #1a1a1a !important;
+}
+
+.prose p::-moz-selection,
+.prose li::-moz-selection,
+.prose span::-moz-selection,
+.prose em::-moz-selection,
+.prose strong::-moz-selection,
+.prose blockquote::-moz-selection,
+.prose-xl p::-moz-selection,
+.prose-xl li::-moz-selection,
+.prose-xl span::-moz-selection,
+.prose-xl em::-moz-selection,
+.prose-xl strong::-moz-selection,
+.prose-xl blockquote::-moz-selection {
+  background-color: rgba(192, 86, 33, 0.15) !important;
+  color: #1a1a1a !important;
+}
+
+.prose h1::selection,
+.prose h2::selection,
+.prose h3::selection,
+.prose h4::selection,
+.prose h5::selection,
+.prose h6::selection,
+.prose-xl h1::selection,
+.prose-xl h2::selection,
+.prose-xl h3::selection,
+.prose-xl h4::selection,
+.prose-xl h5::selection,
+.prose-xl h6::selection {
+  background-color: var(--hl-bg) !important;
+  color: var(--hl-text) !important;
+}
+
+.prose h1::-moz-selection,
+.prose h2::-moz-selection,
+.prose h3::-moz-selection,
+.prose h4::-moz-selection,
+.prose h5::-moz-selection,
+.prose h6::-moz-selection,
+.prose-xl h1::-moz-selection,
+.prose-xl h2::-moz-selection,
+.prose-xl h3::-moz-selection,
+.prose-xl h4::-moz-selection,
+.prose-xl h5::-moz-selection,
+.prose-xl h6::-moz-selection {
+  background-color: var(--hl-bg) !important;
+  color: var(--hl-text) !important;
+}
+
+.text-safe {
+  color: #333333 !important;
+}
+
+@media (prefers-reduced-motion:reduce) {
+  header.sticky, header.sticky.scrolled {
+    transition: none;
+  }
+}
+
+@media (min-width: 1536px) {
+  nav.primary ul {
+    gap: 2.5rem;
+  }
+  nav.primary a {
+    font-size: 1.125rem;
+  }
+}
+
+/* Line clamp utilities for text truncation */
+.line-clamp-1 {
+  overflow: hidden;
+  display: -webkit-box;
+  -webkit-box-orient: vertical;
+  -webkit-line-clamp: 1;
+}
+
+.line-clamp-2 {
+  overflow: hidden;
+  display: -webkit-box;
+  -webkit-box-orient: vertical;
+  -webkit-line-clamp: 2;
+}
+
+.line-clamp-3 {
+  overflow: hidden;
+  display: -webkit-box;
+  -webkit-box-orient: vertical;
+  -webkit-line-clamp: 3;
+}
+
+/* Latest Insights mobile optimizations */
+@media (max-width: 768px) {
+  /* Latest Insights section - enhanced mobile typography */
+  #home .bg-white h4 {
+    font-size: 1.1rem !important;
+    line-height: 1.35 !important;
+    font-weight: 700 !important;
+    margin-bottom: 0.75rem !important;
+    word-wrap: break-word !important;
+    overflow-wrap: break-word !important;
+    hyphens: auto !important;
+    flex: 1 !important;
+    min-width: 0 !important;
+  }
+  
+  #home .bg-white img {
+    width: 100px !important;
+    height: 75px !important;
+    border-radius: 10px !important;
+    object-fit: cover !important;
+    flex-shrink: 0 !important;
+  }
+  
+  #home .bg-white p {
+    font-size: 0.85rem !important;
+    line-height: 1.4 !important;
+    opacity: 0.85 !important;
+    margin-bottom: 0.75rem !important;
+    word-wrap: break-word !important;
+    overflow-wrap: break-word !important;
+    flex: 1 !important;
+    min-width: 0 !important;
+  }
+  
+  #home .bg-white .space-y-6 {
+    gap: 1.75rem !important;
+  }
+  
+  #home .bg-white .space-y-8 {
+    gap: 2rem !important;
+  }
+  
+  /* Enhanced spacing for mobile */
+  #home .bg-white .flex.items-start {
+    padding: 1rem !important;
+    margin-bottom: 0.5rem !important;
+    gap: 1rem !important;
+  }
+  
+  /* Enhanced spacing for featured article */
+  #home .bg-white .flex.items-start:first-of-type {
+    padding: 1rem !important;
+    margin-bottom: 0.5rem !important;
+  }
+  
+  /* First article (latest) enhanced prominence - repositioned layout */
+  #home .bg-white .flex.items-start:first-of-type {
+    flex-direction: column !important;
+    align-items: flex-start !important;
+  }
+  
+  #home .bg-white .flex.items-start:first-of-type img {
+    width: 100% !important;
+    height: 120px !important;
+    max-width: 280px !important;
+    border-radius: 12px !important;
+    object-fit: cover !important;
+    margin-bottom: 1rem !important;
+    align-self: flex-start !important;
+  }
+  
+  #home .bg-white .flex.items-start:first-of-type h4 {
+    font-size: 1.25rem !important;
+    line-height: 1.3 !important;
+    font-weight: 800 !important;
+    margin-bottom: 0.875rem !important;
+    width: 100% !important;
+  }
+  
+  #home .bg-white .flex.items-start:first-of-type p {
+    font-size: 0.9rem !important;
+    line-height: 1.45 !important;
+    margin-bottom: 0.875rem !important;
+    width: 100% !important;
+  }
+}
+
+@media (max-width: 480px) {
+  /* Latest Insights section - extra small screens */
+  #home .bg-white h4 {
+    font-size: 1rem !important;
+    line-height: 1.4 !important;
+    margin-bottom: 0.625rem !important;
+    word-wrap: break-word !important;
+    overflow-wrap: break-word !important;
+    hyphens: auto !important;
+    flex: 1 !important;
+    min-width: 0 !important;
+  }
+  
+  #home .bg-white img {
+    width: 85px !important;
+    height: 64px !important;
+    border-radius: 10px !important;
+    object-fit: cover !important;
+    flex-shrink: 0 !important;
+  }
+  
+  #home .bg-white p {
+    font-size: 0.8rem !important;
+    line-height: 1.35 !important;
+    opacity: 0.8 !important;
+    word-wrap: break-word !important;
+    overflow-wrap: break-word !important;
+    flex: 1 !important;
+    min-width: 0 !important;
+  }
+  
+  /* First article enhanced for smallest screens - maintain column layout */
+  #home .bg-white .flex.items-start:first-of-type {
+    flex-direction: column !important;
+    align-items: flex-start !important;
+  }
+  
+  #home .bg-white .flex.items-start:first-of-type img {
+    width: 100% !important;
+    height: 100px !important;
+    max-width: 240px !important;
+    border-radius: 10px !important;
+    object-fit: cover !important;
+    margin-bottom: 0.875rem !important;
+    align-self: flex-start !important;
+  }
+  
+  #home .bg-white .flex.items-start:first-of-type h4 {
+    font-size: 1.15rem !important;
+    line-height: 1.35 !important;
+    margin-bottom: 0.75rem !important;
+    width: 100% !important;
+  }
+  
+  #home .bg-white .flex.items-start:first-of-type p {
+    font-size: 0.85rem !important;
+    line-height: 1.4 !important;
+    width: 100% !important;
+  }
+  
+  /* Enhanced spacing */
+  #home .bg-white .flex.items-start {
+    padding: 0.875rem !important;
+    gap: 0.875rem !important;
+  }
+  
+  /* Enhanced spacing for featured article on small mobile */
+  #home .bg-white .flex.items-start:first-of-type {
+    padding: 1rem !important;
+    margin-bottom: 0.5rem !important;
+  }
+  
+  #home .bg-white .space-y-6 {
+    gap: 1.5rem !important;
+  }
+}
+
+/* Mobile overflow prevention */
+@media (max-width: 768px) {
+  .container {
+    overflow-x: hidden;
+    max-width: 100vw;
+  }
+  
+  #blog .bg-white {
+    max-width: 100%;
+    overflow-x: hidden;
+    word-wrap: break-word;
+    overflow-wrap: break-word;
+  }
+  
+  #blog article {
+    max-width: 100%;
+    overflow-x: hidden;
+  }
+  
+  #blog h3, #blog h2, #blog p {
+    word-wrap: break-word;
+    overflow-wrap: break-word;
+    max-width: 100%;
+  }
+}
+
+@media (max-width: 480px) {
+  body {
+    overflow-x: hidden;
+    max-width: 100vw;
+  }
+  
+  .container {
+    padding-left: 1rem;
+    padding-right: 1rem;
+    max-width: 100vw;
+    overflow-x: hidden;
+  }
+  
+  #blog .bg-white {
+    padding: 1rem;
+    margin-left: 0;
+    margin-right: 0;
+    max-width: 100%;
+    overflow-x: hidden;
+  }
+  
+  #blog h3 {
+    font-size: 1.125rem !important;
+    line-height: 1.3 !important;
+    word-break: break-word;
+    overflow-wrap: break-word;
+  }
+  
+  #blog p {
+    font-size: 0.875rem !important;
+    line-height: 1.4 !important;
+    word-break: break-word;
+    overflow-wrap: break-word;
+  }
+  
+  /* Grid cards responsive */
+  .grid {
+    gap: 1rem;
+  }
+  
+  article {
+    max-width: 100%;
+    overflow-x: hidden;
+  }
 }
 
 html {
@@ -585,6 +1968,57 @@
   margin-top: 2rem !important;
   margin-bottom: 2rem !important;
 }
+
+/* Responsive tables inside articles */
+.article-container table {
+  width: 100% !important;
+  border-collapse: collapse !important;
+  margin: 1rem 0 !important;
+  font-size: 1rem !important;
+}
+.article-container table thead th {
+  background: #f7fafc !important;
+  color: #1a1a1a !important;
+}
+.article-container th, .article-container td {
+  padding: 0.75rem !important;
+  border: 1px solid #e5e7eb !important;
+  text-align: left !important;
+}
+.article-container .table-responsive {
+  width: 100% !important;
+  overflow-x: auto !important;
+}
+.article-container .table-responsive > table {
+  min-width: 640px !important;
+}
+
+/* Improve default image rendering to reduce layout shift */
+.article-container img {
+  display: block !important;
+  max-width: 100% !important;
+  height: auto !important;
+}
+
+/* Generic callout styles for implementation notes, strategies, tips */
+.article-container .callout {
+  border-left: 4px solid #C05621 !important;
+  background: #FFF4EB !important;
+  padding: 1rem 1.25rem !important;
+  margin: 1.5rem 0 !important;
+  border-radius: 0.5rem !important;
+}
+.article-container .callout h3,
+.article-container .callout h4 {
+  margin-top: 0 !important;
+}
+.article-container .callout.tip { border-left-color: #16A34A !important; background: #ECFDF5 !important; }
+.article-container .callout.strategy { border-left-color: #2563EB !important; background: #EFF6FF !important; }
+.article-container .callout.warning { border-left-color: #DC2626 !important; background: #FEF2F2 !important; }
+
+/* Section spacing helpers */
+.content-section, .article-container section { margin-bottom: 2.5rem !important; }
+.content-section:last-child, .article-container section:last-child { margin-bottom: 0 !important; }
 
 /* Apply Medium-style typography to main page sections */
 
@@ -1421,1456 +2855,4 @@
     max-width: 100%;
     overflow-x: hidden;
   }
-=======
-/* ─────────────────────────────────────────────
-   1) GLOBAL VARIABLES – adjust colours once
-   ───────────────────────────────────────────── */
-:root {
-  --hl-bg: #f7dfd6;                     /* highlight background - marker style */
-  --hl-bg-hover: #f1cabe;               /* highlight background hover */
-  --hl-text: #1a1a1a;                   /* highlight text color */
-  --body-text: rgba(41, 41, 41, 1);     /* main body text */
-  --body-text-light: rgba(41, 41, 41, 0.8); /* secondary text */
-  --heading-text: rgba(41, 41, 41, 1);  /* heading text */
-  --link-underline: rgba(41, 41, 41, 0.4); /* link underline */
-  --link-underline-hover: rgba(41, 41, 41, 0.8); /* link underline hover */
-  --border-accent: rgba(41, 41, 41, 0.84); /* blockquote border */
-  --content-max-width: 65ch;
-  --lh-base: 1.6;
-}
-
-html {
-  font-size: 100%;
-  scroll-behavior: smooth;
-}
-
-body {
-  @apply bg-brand-light;
-  color: #333333;
-  background-image: url('./images/paper-texture-background.png');
-  font-family: 'Charter', 'Georgia', 'Times New Roman', serif;
-  font-size: 1.125rem;
-  line-height: 1.6;
-  letter-spacing: 0.003em;
-  font-display: swap;
-  font-feature-settings: "kern" 1, "liga" 1;
-  text-rendering: optimizeLegibility;
-  -webkit-font-smoothing: antialiased;
-  -moz-osx-font-smoothing: grayscale;
-}
-
-h1, h2, h3, h4, h5, h6, nav, button {
-  font-family: 'Inter', 'Helvetica Neue', Arial, sans-serif;
-  font-weight: 700;
-  letter-spacing: -0.01em;
-  line-height: 1.2;
-  margin-top: 0;
-  color: #1a1a1a;
-  user-select: text !important;
-  -webkit-user-select: text !important;
-  -moz-user-select: text !important;
-  -ms-user-select: text !important;
-}
-
-h1 {
-  font-size: 2.5rem;
-  line-height: 1.1;
-  margin-bottom: 1.5rem;
-  font-weight: 800;
-}
-
-h2 {
-  font-size: 2rem;
-  line-height: 1.15;
-  margin-top: 3rem;
-  margin-bottom: 1rem;
-  font-weight: 700;
-}
-
-h3 {
-  font-size: 1.5rem;
-  line-height: 1.3;
-  margin-top: 2.5rem;
-  margin-bottom: 0.75rem;
-  font-weight: 600;
-}
-
-h4 {
-  font-size: 1.25rem;
-  line-height: 1.4;
-  margin-top: 2rem;
-  margin-bottom: 0.5rem;
-  font-weight: 600;
-}
-
-input, textarea {
-  font-size: 1rem;
-}
-
-/* Medium-Style Responsive Typography */
-@media (max-width: 768px) {
-  .article-container p {
-    font-size: 18px !important;
-    line-height: 1.58 !important;
-    margin-bottom: 24px !important;
-  }
-  
-  .article-container h1 {
-    font-size: 36px !important;
-    line-height: 1.15 !important;
-    margin-bottom: 24px !important;
-  }
-  
-  .article-container h2 {
-    font-size: 28px !important;
-    line-height: 1.18 !important;
-    margin-top: 42px !important;
-    margin-bottom: 24px !important;
-  }
-  
-  .article-container h3 {
-    font-size: 22px !important;
-    line-height: 1.22 !important;
-    margin-top: 32px !important;
-    margin-bottom: 18px !important;
-  }
-  
-  .article-container ul, 
-  .article-container ol {
-    font-size: 18px !important;
-    line-height: 1.58 !important;
-    margin-bottom: 24px !important;
-    padding-left: 24px !important;
-  }
-
-  .article-container li {
-    font-size: 18px !important;
-    line-height: 1.58 !important;
-  }
-  
-  .article-container blockquote {
-    font-size: 20px !important;
-    line-height: 1.48 !important;
-    margin: 32px 0 !important;
-    padding-left: 18px !important;
-  }
-  
-  .article-container section {
-    margin-bottom: 42px !important;
-  }
-  
-  .article-container img {
-    margin: 32px 0 !important;
-  }
-}
-
-@media (max-width: 480px) {
-  .article-container p {
-    font-size: 16px !important;
-    line-height: 1.6 !important;
-    margin-bottom: 20px !important;
-  }
-  
-  .article-container h1 {
-    font-size: 28px !important;
-    line-height: 1.2 !important;
-    margin-bottom: 20px !important;
-  }
-  
-  .article-container h2 {
-    font-size: 24px !important;
-    line-height: 1.2 !important;
-    margin-top: 32px !important;
-    margin-bottom: 20px !important;
-  }
-  
-  .article-container h3 {
-    font-size: 20px !important;
-    line-height: 1.25 !important;
-    margin-top: 28px !important;
-    margin-bottom: 16px !important;
-  }
-  
-  .article-container ul, 
-  .article-container ol {
-    font-size: 16px !important;
-    line-height: 1.6 !important;
-    margin-bottom: 20px !important;
-    padding-left: 20px !important;
-  }
-
-  .article-container li {
-    font-size: 16px !important;
-    line-height: 1.6 !important;
-  }
-  
-  .article-container blockquote {
-    font-size: 18px !important;
-    line-height: 1.5 !important;
-    margin: 24px 0 !important;
-    padding-left: 16px !important;
-  }
-  
-  .article-container section {
-    margin-bottom: 32px !important;
-  }
-  
-  .article-container img {
-    margin: 24px 0 !important;
-  }
-}
-
-.group:hover .group-hover\:scale-x-100 {
-  transform: scaleX(1);
-}
-
-.active .group-hover\:scale-x-100 {
-    transform: scaleX(1);
-}
-
-a:focus-visible {
-  outline: 3px solid #C05621;
-  outline-offset: 3px;
-}
-
-.dark body {
-  @apply bg-brand-dark text-brand-light;
-}
-
-.dark header.sticky {
-  background: #1F242E;
-}
-
-.dark header.sticky.scrolled {
-  background: #2E3644;
-}
-
-.dark nav.primary a {
-  color: #F7F9FC;
-}
-
-.dark nav.primary a:hover {
-  color: #FFECD8;
-}
-
-.dark .btn--nav {
-  background: #C65616;
-  color: #fff;
-}
-
-.nav-icon {
-  width: 22px;
-  height: 22px;
-  margin-right: 6px;
-  opacity: 0.75;
-  transition: opacity .2s;
-}
-
-a:hover .nav-icon {
-  opacity: 1;
-}
-
-/* Medium-Style Professional Typography - Apply to all content sections */
-.page-wrapper, .article-container, .content-section {
-  scroll-margin-top: 128px !important;
-  color: #333333 !important;
-  font-family: Charter, 'Droid Serif', Georgia, serif !important;
-  font-feature-settings: "liga" 1, "kern" 1 !important;
-  text-rendering: optimizeLegibility !important;
-  -webkit-font-smoothing: antialiased !important;
-  -moz-osx-font-smoothing: grayscale !important;
-}
-
-.article-container {
-  max-width: 42rem !important;
-  margin: 0 auto !important;
-  padding: 0 1rem !important;
-}
-
-/* Reset and normalize all typography */
-.article-container * {
-  margin: 0 !important;
-  padding: 0 !important;
-  box-sizing: border-box !important;
-}
-
-/* Override any external margin/padding that might interfere */
-.article-container p,
-.article-container h1,
-.article-container h2,
-.article-container h3,
-.article-container h4,
-.article-container ul,
-.article-container ol,
-.article-container li,
-.article-container blockquote {
-  margin: 0 !important;
-  padding: 0 !important;
-}
-
-/* Paragraph styling - optimized for clean selection */
-.article-container p {
-  font-family: Charter, 'Droid Serif', Georgia, serif !important;
-  font-size: 21px !important;
-  line-height: 1.5 !important;
-  letter-spacing: -0.003em !important;
-  margin: 0 0 30px 0 !important;
-  color: var(--body-text) !important;
-  font-weight: 400 !important;
-  word-break: break-word !important;
-  word-wrap: break-word !important;
-}
-
-/* Heading styles - optimized line-height for clean selection */
-.article-container h1 {
-  font-family: 'Inter', -apple-system, BlinkMacSystemFont, "Segoe UI", Roboto, sans-serif !important;
-  font-size: 42px !important;
-  line-height: 1.1 !important;
-  letter-spacing: -0.02em !important;
-  font-weight: 700 !important;
-  color: var(--heading-text) !important;
-  margin: 0 0 30px 0 !important;
-}
-
-.article-container h2 {
-  font-family: 'Inter', -apple-system, BlinkMacSystemFont, "Segoe UI", Roboto, sans-serif !important;
-  font-size: 34px !important;
-  line-height: 1.15 !important;
-  letter-spacing: -0.02em !important;
-  font-weight: 700 !important;
-  color: var(--heading-text) !important;
-  margin: 56px 0 30px 0 !important;
-}
-
-.article-container h3 {
-  font-family: 'Inter', -apple-system, BlinkMacSystemFont, "Segoe UI", Roboto, sans-serif !important;
-  font-size: 26px !important;
-  line-height: 1.2 !important;
-  letter-spacing: -0.018em !important;
-  font-weight: 700 !important;
-  color: var(--heading-text) !important;
-  margin: 42px 0 24px 0 !important;
-}
-
-.article-container h4 {
-  font-family: 'Inter', -apple-system, BlinkMacSystemFont, "Segoe UI", Roboto, sans-serif !important;
-  font-size: 22px !important;
-  line-height: 1.2 !important;
-  letter-spacing: -0.016em !important;
-  font-weight: 600 !important;
-  color: var(--heading-text) !important;
-  margin: 36px 0 20px 0 !important;
-}
-
-/* List styling - optimized line-height */
-.article-container ul, 
-.article-container ol {
-  font-family: Charter, 'Droid Serif', Georgia, serif !important;
-  font-size: 21px !important;
-  line-height: 1.5 !important;
-  letter-spacing: -0.003em !important;
-  color: var(--body-text) !important;
-  margin: 0 0 30px 0 !important;
-  padding: 0 0 0 30px !important;
-}
-
-.article-container li {
-  margin: 0 0 12px 0 !important;
-  padding: 0 !important;
-  line-height: 1.5 !important;
-  color: var(--body-text) !important;
-  font-size: 21px !important;
-}
-
-.article-container li:last-child {
-  margin: 0 !important;
-}
-
-/* Blockquote styling - optimized line-height */
-.article-container blockquote {
-  font-family: Charter, 'Droid Serif', Georgia, serif !important;
-  font-size: 24px !important;
-  line-height: 1.4 !important;
-  letter-spacing: -0.014em !important;
-  font-style: italic !important;
-  color: var(--body-text-light) !important;
-  border-left: 3px solid var(--border-accent) !important;
-  padding: 0 0 0 23px !important;
-  margin: 42px 0 42px 0 !important;
-  font-weight: 400 !important;
-}
-
-/* Section spacing */
-.article-container section {
-  margin: 0 0 56px 0 !important;
-  padding: 0 !important;
-}
-
-.article-container section:last-child {
-  margin: 0 !important;
-}
-
-/* Image spacing - consistent with Medium */
-.article-container img {
-  margin: 42px 0 !important;
-  width: 100% !important;
-  height: auto !important;
-  border-radius: 6px !important;
-  display: block !important;
-}
-
-/* Link styling - fix for selection highlighting */
-.article-container a {
-  color: inherit !important;
-  text-decoration: underline !important;
-  text-decoration-color: var(--link-underline) !important;
-  text-underline-offset: 2px !important;
-  transition: text-decoration-color 0.15s ease !important;
-  border-bottom: none !important;
-  background: none !important;
-}
-
-.article-container a:hover {
-  text-decoration-color: var(--link-underline-hover) !important;
-  border-bottom: none !important;
-}
-
-/* Ensure selection doesn't affect underlines */
-.article-container a::selection {
-  text-decoration-color: var(--link-underline) !important;
-  background-color: var(--hl-bg) !important;
-}
-
-.article-container a::-moz-selection {
-  text-decoration-color: var(--link-underline) !important;
-  background-color: var(--hl-bg) !important;
-}
-
-/* Enhanced readability */
-.article-container em {
-  font-style: italic !important;
-  color: var(--body-text-light) !important;
-}
-
-.article-container code {
-  background-color: #F3F4F6 !important;
-  padding: 0.125rem 0.25rem !important;
-  border-radius: 0.25rem !important;
-  font-size: 0.875rem !important;
-  font-family: 'Monaco', 'Menlo', 'Ubuntu Mono', monospace !important;
-}
-
-/* ─────────────────────────────────────────────
-   2) SEMANTIC HIGHLIGHTING - marker-style underline
-   – works with <mark> elements and custom .hl class
-   – clean inline highlighting without overlap
-   ───────────────────────────────────────────── */
-mark,
-.hl {
-  background: linear-gradient(transparent 60%, var(--hl-bg) 0);
-  box-decoration-break: clone;
-  -webkit-box-decoration-break: clone;
-  padding: 0;       /* no vertical padding -> no line box inflation */
-  margin: 0;
-}
-
-mark:hover,
-mark:focus,
-.hl:hover,
-.hl:focus {
-  background: linear-gradient(transparent 60%, var(--hl-bg-hover) 0);
-  transition: background 0.15s ease;
-}
-
-/* ─────────────────────────────────────────────
-   3) PARAGRAPH-LEVEL HIGHLIGHTING
-   – for full paragraph background tints
-   – preserves line rhythm with no vertical padding
-   ───────────────────────────────────────────── */
-.p-hl {
-  background-color: var(--hl-bg);
-  box-decoration-break: clone;
-  -webkit-box-decoration-break: clone;
-  padding: 0 .125em; /* optional tiny horizontal breathing room */
-  margin: 0;         /* do NOT add vertical padding; preserves line rhythm */
-  line-height: inherit;
-  display: inline;   /* keep inline if applied to span fragments */
-}
-
-.p-hl:hover,
-.p-hl:focus {
-  background-color: var(--hl-bg-hover);
-  transition: background 0.15s ease;
-}
-
-/* Better text selection - only for body text, not headings */
-.article-container p::selection,
-.article-container li::selection,
-.article-container span::selection,
-.article-container em::selection,
-.article-container strong::selection,
-.article-container blockquote::selection,
-.article-container mark::selection {
-  background-color: var(--hl-bg) !important;
-  color: var(--hl-text) !important;
-}
-
-.article-container p::-moz-selection,
-.article-container li::-moz-selection,
-.article-container span::-moz-selection,
-.article-container em::-moz-selection,
-.article-container strong::-moz-selection,
-.article-container blockquote::-moz-selection,
-.article-container mark::-moz-selection {
-  background-color: var(--hl-bg) !important;
-  color: var(--hl-text) !important;
-}
-
-/* Enable text selection styling for headings */
-.article-container h1::selection,
-.article-container h2::selection,
-.article-container h3::selection,
-.article-container h4::selection,
-.article-container h5::selection,
-.article-container h6::selection {
-  background-color: var(--hl-bg) !important;
-  color: var(--hl-text) !important;
-}
-
-.article-container h1::-moz-selection,
-.article-container h2::-moz-selection,
-.article-container h3::-moz-selection,
-.article-container h4::-moz-selection,
-.article-container h5::-moz-selection,
-.article-container h6::-moz-selection {
-  background-color: var(--hl-bg) !important;
-  color: var(--hl-text) !important;
-}
-
-.toc-list a {
-  color: #2E3644;
-}
-
-/* Final override to ensure consistent spacing - prevent external CSS interference */
-.article-container p + p {
-  margin-top: 30px !important;
-}
-
-.article-container h1 + p,
-.article-container h2 + p,
-.article-container h3 + p,
-.article-container h4 + p {
-  margin-top: 0 !important;
-}
-
-.article-container img + p {
-  margin-top: 0 !important;
-  margin-bottom: 30px !important;
-}
-
-/* Ensure no external classes override our spacing */
-.article-container .space-y-3 > * + * {
-  margin-top: 0.75rem !important;
-}
-
-.article-container .mb-16 {
-  margin-bottom: 4rem !important;
-}
-
-.article-container .mb-8 {
-  margin-bottom: 2rem !important;
-}
-
-.article-container .my-8 {
-  margin-top: 2rem !important;
-  margin-bottom: 2rem !important;
-}
-
-/* Responsive tables inside articles */
-.article-container table {
-  width: 100% !important;
-  border-collapse: collapse !important;
-  margin: 1rem 0 !important;
-  font-size: 1rem !important;
-}
-.article-container table thead th {
-  background: #f7fafc !important;
-  color: #1a1a1a !important;
-}
-.article-container th, .article-container td {
-  padding: 0.75rem !important;
-  border: 1px solid #e5e7eb !important;
-  text-align: left !important;
-}
-.article-container .table-responsive {
-  width: 100% !important;
-  overflow-x: auto !important;
-}
-.article-container .table-responsive > table {
-  min-width: 640px !important;
-}
-
-/* Improve default image rendering to reduce layout shift */
-.article-container img {
-  display: block !important;
-  max-width: 100% !important;
-  height: auto !important;
-}
-
-/* Generic callout styles for implementation notes, strategies, tips */
-.article-container .callout {
-  border-left: 4px solid #C05621 !important;
-  background: #FFF4EB !important;
-  padding: 1rem 1.25rem !important;
-  margin: 1.5rem 0 !important;
-  border-radius: 0.5rem !important;
-}
-.article-container .callout h3,
-.article-container .callout h4 {
-  margin-top: 0 !important;
-}
-.article-container .callout.tip { border-left-color: #16A34A !important; background: #ECFDF5 !important; }
-.article-container .callout.strategy { border-left-color: #2563EB !important; background: #EFF6FF !important; }
-.article-container .callout.warning { border-left-color: #DC2626 !important; background: #FEF2F2 !important; }
-
-/* Section spacing helpers */
-.content-section, .article-container section { margin-bottom: 2.5rem !important; }
-.content-section:last-child, .article-container section:last-child { margin-bottom: 0 !important; }
-
-/* Apply Medium-style typography to main page sections */
-
-/* Hero Section Typography */
-#home h1 {
-  font-family: 'Inter', -apple-system, BlinkMacSystemFont, "Segoe UI", Roboto, sans-serif !important;
-  font-weight: 700 !important;
-  letter-spacing: -0.02em !important;
-  line-height: 1.15 !important;
-  color: rgba(41, 41, 41, 1) !important;
-  text-rendering: optimizeLegibility !important;
-  -webkit-font-smoothing: antialiased !important;
-}
-
-#home p {
-  font-family: Charter, 'Droid Serif', Georgia, serif !important;
-  font-size: 21px !important;
-  line-height: 1.5 !important;
-  letter-spacing: -0.003em !important;
-  color: rgba(41, 41, 41, 0.8) !important;
-  font-weight: 400 !important;
-  margin: 0 0 30px 0 !important;
-}
-
-/* About Section Typography */
-#about h2 {
-  font-family: 'Inter', -apple-system, BlinkMacSystemFont, "Segoe UI", Roboto, sans-serif !important;
-  font-size: 34px !important;
-  line-height: 1.18 !important;
-  letter-spacing: -0.02em !important;
-  font-weight: 700 !important;
-  color: rgba(41, 41, 41, 1) !important;
-  margin: 0 0 30px 0 !important;
-}
-
-#about h3 {
-  font-family: 'Inter', -apple-system, BlinkMacSystemFont, "Segoe UI", Roboto, sans-serif !important;
-  font-size: 26px !important;
-  line-height: 1.22 !important;
-  letter-spacing: -0.018em !important;
-  font-weight: 700 !important;
-  color: rgba(41, 41, 41, 1) !important;
-  margin: 42px 0 24px 0 !important;
-}
-
-#about p {
-  font-family: Charter, 'Droid Serif', Georgia, serif !important;
-  font-size: 21px !important;
-  line-height: 1.5 !important;
-  letter-spacing: -0.003em !important;
-  color: rgba(41, 41, 41, 1) !important;
-  font-weight: 400 !important;
-  margin: 0 0 30px 0 !important;
-}
-
-#about ol, #about ul {
-  font-family: Charter, 'Droid Serif', Georgia, serif !important;
-  font-size: 21px !important;
-  line-height: 1.5 !important;
-  letter-spacing: -0.003em !important;
-  color: rgba(41, 41, 41, 1) !important;
-  margin: 0 0 30px 0 !important;
-  padding: 0 0 0 30px !important;
-}
-
-#about li {
-  margin: 0 0 12px 0 !important;
-  line-height: 1.5 !important;
-  color: rgba(41, 41, 41, 1) !important;
-  font-size: 21px !important;
-}
-
-/* Blog Section Typography */
-#blog h2 {
-  font-family: 'Inter', -apple-system, BlinkMacSystemFont, "Segoe UI", Roboto, sans-serif !important;
-  font-size: 34px !important;
-  line-height: 1.18 !important;
-  letter-spacing: -0.02em !important;
-  font-weight: 700 !important;
-  color: rgba(41, 41, 41, 1) !important;
-}
-
-#blog h3 {
-  font-family: 'Inter', -apple-system, BlinkMacSystemFont, "Segoe UI", Roboto, sans-serif !important;
-  font-size: 26px !important;
-  line-height: 1.22 !important;
-  letter-spacing: -0.018em !important;
-  font-weight: 700 !important;
-  color: rgba(41, 41, 41, 1) !important;
-}
-
-#blog p {
-  font-family: Charter, 'Droid Serif', Georgia, serif !important;
-  font-size: 21px !important;
-  line-height: 1.5 !important;
-  letter-spacing: -0.003em !important;
-  color: rgba(41, 41, 41, 1) !important;
-  font-weight: 400 !important;
-}
-
-/* Testimonials Section Typography */
-#testimonials h2 {
-  font-family: 'Inter', -apple-system, BlinkMacSystemFont, "Segoe UI", Roboto, sans-serif !important;
-  font-size: 34px !important;
-  line-height: 1.18 !important;
-  letter-spacing: -0.02em !important;
-  font-weight: 700 !important;
-  color: rgba(41, 41, 41, 1) !important;
-}
-
-#testimonials blockquote p {
-  font-family: Charter, 'Droid Serif', Georgia, serif !important;
-  font-size: 21px !important;
-  line-height: 1.5 !important;
-  letter-spacing: -0.003em !important;
-  color: rgba(41, 41, 41, 0.8) !important;
-  font-weight: 400 !important;
-  font-style: italic !important;
-}
-
-#testimonials cite {
-  font-family: 'Inter', -apple-system, BlinkMacSystemFont, "Segoe UI", Roboto, sans-serif !important;
-  font-size: 18px !important;
-  font-weight: 600 !important;
-  color: rgba(41, 41, 41, 1) !important;
-}
-
-/* Newsletter Section Typography */
-#newsletter h2 {
-  font-family: 'Inter', -apple-system, BlinkMacSystemFont, "Segoe UI", Roboto, sans-serif !important;
-  font-weight: 700 !important;
-  letter-spacing: -0.02em !important;
-  line-height: 1.15 !important;
-  text-rendering: optimizeLegibility !important;
-  -webkit-font-smoothing: antialiased !important;
-}
-
-#newsletter p {
-  font-family: Charter, 'Droid Serif', Georgia, serif !important;
-  font-size: 21px !important;
-  line-height: 1.5 !important;
-  letter-spacing: -0.003em !important;
-  font-weight: 400 !important;
-}
-
-/* Books Section Typography */
-#books h2 {
-  font-family: 'Inter', -apple-system, BlinkMacSystemFont, "Segoe UI", Roboto, sans-serif !important;
-  font-size: 34px !important;
-  line-height: 1.18 !important;
-  letter-spacing: -0.02em !important;
-  font-weight: 700 !important;
-  color: rgba(41, 41, 41, 1) !important;
-}
-
-#books h3 {
-  font-family: 'Inter', -apple-system, BlinkMacSystemFont, "Segoe UI", Roboto, sans-serif !important;
-  font-size: 26px !important;
-  line-height: 1.22 !important;
-  letter-spacing: -0.018em !important;
-  font-weight: 700 !important;
-  color: rgba(41, 41, 41, 1) !important;
-}
-
-#books p {
-  font-family: Charter, 'Droid Serif', Georgia, serif !important;
-  font-size: 21px !important;
-  line-height: 1.5 !important;
-  letter-spacing: -0.003em !important;
-  color: rgba(41, 41, 41, 1) !important;
-  font-weight: 400 !important;
-}
-
-/* Themes Section Typography */
-#themes h2 {
-  font-family: 'Inter', -apple-system, BlinkMacSystemFont, "Segoe UI", Roboto, sans-serif !important;
-  font-size: 34px !important;
-  line-height: 1.18 !important;
-  letter-spacing: -0.02em !important;
-  font-weight: 700 !important;
-  color: rgba(41, 41, 41, 1) !important;
-}
-
-#themes h3 {
-  font-family: 'Inter', -apple-system, BlinkMacSystemFont, "Segoe UI", Roboto, sans-serif !important;
-  font-size: 26px !important;
-  line-height: 1.22 !important;
-  letter-spacing: -0.018em !important;
-  font-weight: 700 !important;
-  color: rgba(41, 41, 41, 1) !important;
-}
-
-#themes p {
-  font-family: Charter, 'Droid Serif', Georgia, serif !important;
-  font-size: 21px !important;
-  line-height: 1.5 !important;
-  letter-spacing: -0.003em !important;
-  color: rgba(41, 41, 41, 1) !important;
-  font-weight: 400 !important;
-}
-
-/* Override Tailwind prose classes with optimized typography */
-.prose p, .prose-xl p {
-  font-family: Charter, 'Droid Serif', Georgia, serif !important;
-  font-size: 21px !important;
-  line-height: 1.5 !important;
-  letter-spacing: -0.003em !important;
-  color: rgba(41, 41, 41, 1) !important;
-  font-weight: 400 !important;
-  margin: 0 0 30px 0 !important;
-}
-
-.prose h1, .prose-xl h1 {
-  font-family: 'Inter', -apple-system, BlinkMacSystemFont, "Segoe UI", Roboto, sans-serif !important;
-  font-size: 42px !important;
-  line-height: 1.1 !important;
-  letter-spacing: -0.02em !important;
-  font-weight: 700 !important;
-  color: rgba(41, 41, 41, 1) !important;
-  margin: 0 0 30px 0 !important;
-}
-
-.prose h2, .prose-xl h2 {
-  font-family: 'Inter', -apple-system, BlinkMacSystemFont, "Segoe UI", Roboto, sans-serif !important;
-  font-size: 34px !important;
-  line-height: 1.15 !important;
-  letter-spacing: -0.02em !important;
-  font-weight: 700 !important;
-  color: rgba(41, 41, 41, 1) !important;
-  margin: 56px 0 30px 0 !important;
-}
-
-.prose h3, .prose-xl h3 {
-  font-family: 'Inter', -apple-system, BlinkMacSystemFont, "Segoe UI", Roboto, sans-serif !important;
-  font-size: 26px !important;
-  line-height: 1.2 !important;
-  letter-spacing: -0.018em !important;
-  font-weight: 700 !important;
-  color: rgba(41, 41, 41, 1) !important;
-  margin: 42px 0 24px 0 !important;
-}
-
-.prose ol, .prose ul, .prose-xl ol, .prose-xl ul {
-  font-family: Charter, 'Droid Serif', Georgia, serif !important;
-  font-size: 21px !important;
-  line-height: 1.5 !important;
-  letter-spacing: -0.003em !important;
-  color: rgba(41, 41, 41, 1) !important;
-  margin: 0 0 30px 0 !important;
-  padding: 0 0 0 30px !important;
-}
-
-.prose li, .prose-xl li {
-  margin: 0 0 12px 0 !important;
-  line-height: 1.5 !important;
-  color: rgba(41, 41, 41, 1) !important;
-  font-size: 21px !important;
-}
-
-/* ─────────────────────────────────────────────
-   MODERN LOGO STYLES
-   – clean, professional, scalable logo design
-   ───────────────────────────────────────────── */
-.modern-logo {
-  position: relative;
-  aspect-ratio: 1;
-  transition: all 0.3s ease;
-}
-
-.logo-icon {
-  width: 100%;
-  height: 100%;
-  transition: transform 0.3s ease;
-}
-
-.modern-logo:hover .logo-icon {
-  transform: scale(1.05);
-}
-
-.logo-text-main {
-  font-family: 'Inter', -apple-system, BlinkMacSystemFont, "Segoe UI", Roboto, sans-serif;
-  font-size: 18px;
-  font-weight: 800;
-  letter-spacing: -0.02em;
-}
-
-.logo-text-sub {
-  font-family: 'Inter', -apple-system, BlinkMacSystemFont, "Segoe UI", Roboto, sans-serif;
-  font-size: 6px;
-  font-weight: 600;
-  letter-spacing: 0.1em;
-}
-
-.logo-text-brand {
-  font-family: 'Inter', -apple-system, BlinkMacSystemFont, "Segoe UI", Roboto, sans-serif;
-  font-size: 5px;
-  font-weight: 700;
-  letter-spacing: 0.15em;
-}
-
-/* Apply selective text selection to all page sections */
-
-/* Home page sections */
-#home p::selection,
-#home span::selection,
-#home em::selection,
-#home strong::selection {
-  background-color: var(--hl-bg) !important;
-  color: var(--hl-text) !important;
-}
-
-#home p::-moz-selection,
-#home span::-moz-selection,
-#home em::-moz-selection,
-#home strong::-moz-selection {
-  background-color: var(--hl-bg) !important;
-  color: var(--hl-text) !important;
-}
-
-#home h1::selection,
-#home h2::selection {
-  background-color: var(--hl-bg) !important;
-  color: var(--hl-text) !important;
-}
-
-#home h1::-moz-selection,
-#home h2::-moz-selection {
-  background-color: var(--hl-bg) !important;
-  color: var(--hl-text) !important;
-}
-
-/* About page sections */
-#about p::selection,
-#about li::selection,
-#about span::selection,
-#about em::selection,
-#about strong::selection {
-  background-color: var(--hl-bg) !important;
-  color: var(--hl-text) !important;
-}
-
-#about p::-moz-selection,
-#about li::-moz-selection,
-#about span::-moz-selection,
-#about em::-moz-selection,
-#about strong::-moz-selection {
-  background-color: var(--hl-bg) !important;
-  color: var(--hl-text) !important;
-}
-
-#about h1::selection,
-#about h2::selection,
-#about h3::selection {
-  background-color: var(--hl-bg) !important;
-  color: var(--hl-text) !important;
-}
-
-#about h1::-moz-selection,
-#about h2::-moz-selection,
-#about h3::-moz-selection {
-  background-color: var(--hl-bg) !important;
-  color: var(--hl-text) !important;
-}
-
-/* Blog section */
-#blog p::selection,
-#blog span::selection,
-#blog em::selection,
-#blog strong::selection {
-  background-color: var(--hl-bg) !important;
-  color: var(--hl-text) !important;
-}
-
-#blog p::-moz-selection,
-#blog span::-moz-selection,
-#blog em::-moz-selection,
-#blog strong::-moz-selection {
-  background-color: var(--hl-bg) !important;
-  color: var(--hl-text) !important;
-}
-
-#blog h1::selection,
-#blog h2::selection,
-#blog h3::selection {
-  background-color: var(--hl-bg) !important;
-  color: var(--hl-text) !important;
-}
-
-#blog h1::-moz-selection,
-#blog h2::-moz-selection,
-#blog h3::-moz-selection {
-  background-color: var(--hl-bg) !important;
-  color: var(--hl-text) !important;
-}
-
-/* Testimonials section */
-#testimonials p::selection,
-#testimonials blockquote::selection,
-#testimonials cite::selection,
-#testimonials span::selection {
-  background-color: var(--hl-bg) !important;
-  color: var(--hl-text) !important;
-}
-
-#testimonials p::-moz-selection,
-#testimonials blockquote::-moz-selection,
-#testimonials cite::-moz-selection,
-#testimonials span::-moz-selection {
-  background-color: var(--hl-bg) !important;
-  color: var(--hl-text) !important;
-}
-
-#testimonials h1::selection,
-#testimonials h2::selection,
-#testimonials h3::selection {
-  background-color: var(--hl-bg) !important;
-  color: var(--hl-text) !important;
-}
-
-#testimonials h1::-moz-selection,
-#testimonials h2::-moz-selection,
-#testimonials h3::-moz-selection {
-  background-color: var(--hl-bg) !important;
-  color: var(--hl-text) !important;
-}
-
-/* Newsletter section */
-#newsletter p::selection,
-#newsletter span::selection {
-  background-color: var(--hl-bg) !important;
-  color: var(--hl-text) !important;
-}
-
-#newsletter p::-moz-selection,
-#newsletter span::-moz-selection {
-  background-color: var(--hl-bg) !important;
-  color: var(--hl-text) !important;
-}
-
-#newsletter h1::selection,
-#newsletter h2::selection {
-  background-color: var(--hl-bg) !important;
-  color: var(--hl-text) !important;
-}
-
-#newsletter h1::-moz-selection,
-#newsletter h2::-moz-selection {
-  background-color: var(--hl-bg) !important;
-  color: var(--hl-text) !important;
-}
-
-/* Books and Themes sections */
-#books p::selection,
-#books span::selection,
-#books em::selection,
-#books strong::selection,
-#themes p::selection,
-#themes span::selection,
-#themes em::selection,
-#themes strong::selection {
-  background-color: var(--hl-bg) !important;
-  color: var(--hl-text) !important;
-}
-
-#books p::-moz-selection,
-#books span::-moz-selection,
-#books em::-moz-selection,
-#books strong::-moz-selection,
-#themes p::-moz-selection,
-#themes span::-moz-selection,
-#themes em::-moz-selection,
-#themes strong::-moz-selection {
-  background-color: var(--hl-bg) !important;
-  color: var(--hl-text) !important;
-}
-
-#books h1::selection,
-#books h2::selection,
-#books h3::selection,
-#themes h1::selection,
-#themes h2::selection,
-#themes h3::selection {
-  background-color: var(--hl-bg) !important;
-  color: var(--hl-text) !important;
-}
-
-#books h1::-moz-selection,
-#books h2::-moz-selection,
-#books h3::-moz-selection,
-#themes h1::-moz-selection,
-#themes h2::-moz-selection,
-#themes h3::-moz-selection {
-  background-color: var(--hl-bg) !important;
-  color: var(--hl-text) !important;
-}
-
-/* Prose classes override */
-.prose p::selection,
-.prose li::selection,
-.prose span::selection,
-.prose em::selection,
-.prose strong::selection,
-.prose blockquote::selection,
-.prose-xl p::selection,
-.prose-xl li::selection,
-.prose-xl span::selection,
-.prose-xl em::selection,
-.prose-xl strong::selection,
-.prose-xl blockquote::selection {
-  background-color: rgba(192, 86, 33, 0.15) !important;
-  color: #1a1a1a !important;
-}
-
-.prose p::-moz-selection,
-.prose li::-moz-selection,
-.prose span::-moz-selection,
-.prose em::-moz-selection,
-.prose strong::-moz-selection,
-.prose blockquote::-moz-selection,
-.prose-xl p::-moz-selection,
-.prose-xl li::-moz-selection,
-.prose-xl span::-moz-selection,
-.prose-xl em::-moz-selection,
-.prose-xl strong::-moz-selection,
-.prose-xl blockquote::-moz-selection {
-  background-color: rgba(192, 86, 33, 0.15) !important;
-  color: #1a1a1a !important;
-}
-
-.prose h1::selection,
-.prose h2::selection,
-.prose h3::selection,
-.prose h4::selection,
-.prose h5::selection,
-.prose h6::selection,
-.prose-xl h1::selection,
-.prose-xl h2::selection,
-.prose-xl h3::selection,
-.prose-xl h4::selection,
-.prose-xl h5::selection,
-.prose-xl h6::selection {
-  background-color: var(--hl-bg) !important;
-  color: var(--hl-text) !important;
-}
-
-.prose h1::-moz-selection,
-.prose h2::-moz-selection,
-.prose h3::-moz-selection,
-.prose h4::-moz-selection,
-.prose h5::-moz-selection,
-.prose h6::-moz-selection,
-.prose-xl h1::-moz-selection,
-.prose-xl h2::-moz-selection,
-.prose-xl h3::-moz-selection,
-.prose-xl h4::-moz-selection,
-.prose-xl h5::-moz-selection,
-.prose-xl h6::-moz-selection {
-  background-color: var(--hl-bg) !important;
-  color: var(--hl-text) !important;
-}
-
-.text-safe {
-  color: #333333 !important;
-}
-
-@media (prefers-reduced-motion:reduce) {
-  header.sticky, header.sticky.scrolled {
-    transition: none;
-  }
-}
-
-@media (min-width: 1536px) {
-  nav.primary ul {
-    gap: 2.5rem;
-  }
-  nav.primary a {
-    font-size: 1.125rem;
-  }
-}
-
-/* Line clamp utilities for text truncation */
-.line-clamp-1 {
-  overflow: hidden;
-  display: -webkit-box;
-  -webkit-box-orient: vertical;
-  -webkit-line-clamp: 1;
-}
-
-.line-clamp-2 {
-  overflow: hidden;
-  display: -webkit-box;
-  -webkit-box-orient: vertical;
-  -webkit-line-clamp: 2;
-}
-
-.line-clamp-3 {
-  overflow: hidden;
-  display: -webkit-box;
-  -webkit-box-orient: vertical;
-  -webkit-line-clamp: 3;
-}
-
-/* Latest Insights mobile optimizations */
-@media (max-width: 768px) {
-  /* Latest Insights section - enhanced mobile typography */
-  #home .bg-white h4 {
-    font-size: 1.1rem !important;
-    line-height: 1.35 !important;
-    font-weight: 700 !important;
-    margin-bottom: 0.75rem !important;
-    word-wrap: break-word !important;
-    overflow-wrap: break-word !important;
-    hyphens: auto !important;
-    flex: 1 !important;
-    min-width: 0 !important;
-  }
-  
-  #home .bg-white img {
-    width: 100px !important;
-    height: 75px !important;
-    border-radius: 10px !important;
-    object-fit: cover !important;
-    flex-shrink: 0 !important;
-  }
-  
-  #home .bg-white p {
-    font-size: 0.85rem !important;
-    line-height: 1.4 !important;
-    opacity: 0.85 !important;
-    margin-bottom: 0.75rem !important;
-    word-wrap: break-word !important;
-    overflow-wrap: break-word !important;
-    flex: 1 !important;
-    min-width: 0 !important;
-  }
-  
-  #home .bg-white .space-y-6 {
-    gap: 1.75rem !important;
-  }
-  
-  #home .bg-white .space-y-8 {
-    gap: 2rem !important;
-  }
-  
-  /* Enhanced spacing for mobile */
-  #home .bg-white .flex.items-start {
-    padding: 1rem !important;
-    margin-bottom: 0.5rem !important;
-    gap: 1rem !important;
-  }
-  
-  /* Enhanced spacing for featured article */
-  #home .bg-white .flex.items-start:first-of-type {
-    padding: 1rem !important;
-    margin-bottom: 0.5rem !important;
-  }
-  
-  /* First article (latest) enhanced prominence - repositioned layout */
-  #home .bg-white .flex.items-start:first-of-type {
-    flex-direction: column !important;
-    align-items: flex-start !important;
-  }
-  
-  #home .bg-white .flex.items-start:first-of-type img {
-    width: 100% !important;
-    height: 120px !important;
-    max-width: 280px !important;
-    border-radius: 12px !important;
-    object-fit: cover !important;
-    margin-bottom: 1rem !important;
-    align-self: flex-start !important;
-  }
-  
-  #home .bg-white .flex.items-start:first-of-type h4 {
-    font-size: 1.25rem !important;
-    line-height: 1.3 !important;
-    font-weight: 800 !important;
-    margin-bottom: 0.875rem !important;
-    width: 100% !important;
-  }
-  
-  #home .bg-white .flex.items-start:first-of-type p {
-    font-size: 0.9rem !important;
-    line-height: 1.45 !important;
-    margin-bottom: 0.875rem !important;
-    width: 100% !important;
-  }
-}
-
-@media (max-width: 480px) {
-  /* Latest Insights section - extra small screens */
-  #home .bg-white h4 {
-    font-size: 1rem !important;
-    line-height: 1.4 !important;
-    margin-bottom: 0.625rem !important;
-    word-wrap: break-word !important;
-    overflow-wrap: break-word !important;
-    hyphens: auto !important;
-    flex: 1 !important;
-    min-width: 0 !important;
-  }
-  
-  #home .bg-white img {
-    width: 85px !important;
-    height: 64px !important;
-    border-radius: 10px !important;
-    object-fit: cover !important;
-    flex-shrink: 0 !important;
-  }
-  
-  #home .bg-white p {
-    font-size: 0.8rem !important;
-    line-height: 1.35 !important;
-    opacity: 0.8 !important;
-    word-wrap: break-word !important;
-    overflow-wrap: break-word !important;
-    flex: 1 !important;
-    min-width: 0 !important;
-  }
-  
-  /* First article enhanced for smallest screens - maintain column layout */
-  #home .bg-white .flex.items-start:first-of-type {
-    flex-direction: column !important;
-    align-items: flex-start !important;
-  }
-  
-  #home .bg-white .flex.items-start:first-of-type img {
-    width: 100% !important;
-    height: 100px !important;
-    max-width: 240px !important;
-    border-radius: 10px !important;
-    object-fit: cover !important;
-    margin-bottom: 0.875rem !important;
-    align-self: flex-start !important;
-  }
-  
-  #home .bg-white .flex.items-start:first-of-type h4 {
-    font-size: 1.15rem !important;
-    line-height: 1.35 !important;
-    margin-bottom: 0.75rem !important;
-    width: 100% !important;
-  }
-  
-  #home .bg-white .flex.items-start:first-of-type p {
-    font-size: 0.85rem !important;
-    line-height: 1.4 !important;
-    width: 100% !important;
-  }
-  
-  /* Enhanced spacing */
-  #home .bg-white .flex.items-start {
-    padding: 0.875rem !important;
-    gap: 0.875rem !important;
-  }
-  
-  /* Enhanced spacing for featured article on small mobile */
-  #home .bg-white .flex.items-start:first-of-type {
-    padding: 1rem !important;
-    margin-bottom: 0.5rem !important;
-  }
-  
-  #home .bg-white .space-y-6 {
-    gap: 1.5rem !important;
-  }
-}
-
-/* Mobile overflow prevention */
-@media (max-width: 768px) {
-  .container {
-    overflow-x: hidden;
-    max-width: 100vw;
-  }
-  
-  #blog .bg-white {
-    max-width: 100%;
-    overflow-x: hidden;
-    word-wrap: break-word;
-    overflow-wrap: break-word;
-  }
-  
-  #blog article {
-    max-width: 100%;
-    overflow-x: hidden;
-  }
-  
-  #blog h3, #blog h2, #blog p {
-    word-wrap: break-word;
-    overflow-wrap: break-word;
-    max-width: 100%;
-  }
-}
-
-@media (max-width: 480px) {
-  body {
-    overflow-x: hidden;
-    max-width: 100vw;
-  }
-  
-  .container {
-    padding-left: 1rem;
-    padding-right: 1rem;
-    max-width: 100vw;
-    overflow-x: hidden;
-  }
-  
-  #blog .bg-white {
-    padding: 1rem;
-    margin-left: 0;
-    margin-right: 0;
-    max-width: 100%;
-    overflow-x: hidden;
-  }
-  
-  #blog h3 {
-    font-size: 1.125rem !important;
-    line-height: 1.3 !important;
-    word-break: break-word;
-    overflow-wrap: break-word;
-  }
-  
-  #blog p {
-    font-size: 0.875rem !important;
-    line-height: 1.4 !important;
-    word-break: break-word;
-    overflow-wrap: break-word;
-  }
-  
-  /* Grid cards responsive */
-  .grid {
-    gap: 1rem;
-  }
-  
-  article {
-    max-width: 100%;
-    overflow-x: hidden;
-  }
->>>>>>> 2f241889
 }