--- conflicted
+++ resolved
@@ -1,62 +1,19 @@
-import React from 'react';
-import Seo from './Seo';
-
-const About = () => {
-  return (
-    <section id="about" className="py-32 bg-white">
-      <Seo
-        type="person"
-        title="About Marica Šinko"
-        description="Marica Šinko is an introvert-women burnout coach who helps high-achieving introverts rebuild confidence."
-        path="/about"
+import React from 'react';
+import Seo from './Seo';
+
+const About = () => {
+  return (
+    <section id="about" className="py-32 bg-white">
+      <Seo
+        type="person"
+        title="About Marica Šinko"
+        description="Marica Šinko is an introvert-women burnout coach who helps high-achieving introverts rebuild confidence."
+        path="/about"
         person={{
           name: "Marica Šinko",
           alternateName: "Quiet Strength Coach",
           jobTitle: "Mental Wellness Coach",
           knowsAbout: ["burnout recovery", "introvert confidence"],
-<<<<<<< HEAD
-          url: (process.env.REACT_APP_SITE_URL || (typeof window !== 'undefined' ? window.location.origin : '')) + '/about',
-          image: "/images/logo.webp"
-        }}
-      />
-      <div className="container mx-auto px-6">
-        <div className="max-w-4xl mx-auto flex flex-col md:flex-row items-center gap-12">
-          <div className="md:w-1/3 text-center">
-            <div className="modern-logo w-56 h-56 mx-auto shadow-2xl border-8 border-white rounded-full overflow-hidden">
-              <img loading="lazy" decoding="async" 
-                src="/images/logo.webp" 
-                alt="Quiet Strength Logo" 
-                className="w-full h-full object-cover"
-              />
-            </div>
-          </div>
-          <div className="md:w-2/3 text-left">
-            <h2 className="text-4xl md:text-5xl font-bold text-brand-dark mb-6">My Story: From Burnout to Quiet Strength</h2>
-            <div className="prose prose-xl max-w-none text-brand-primary">
-              <p className="mb-6">
-                I’m an <strong>introvert-women burnout coach</strong> who helps high-achieving introverts rebuild confidence. For years, I tried to be someone I wasn't. I chased the extroverted ideal of success, believing that to be seen, I had to be loud. The result? I was left feeling drained, inauthentic, and completely burnt out.
-              </p>
-              <p className="mb-6">
-                It was in hitting that wall that I discovered my true strength wasn't in changing who I am, but in embracing my introversion. I created Quiet Strength to be the resource I wish I'd had—a place that honors our need for depth, reflection, and a calmer path to success.
-              </p>
-              <p className="mb-6">
-                My mission is to give you the tools to stop fighting your nature and start using it as your greatest asset. I'm a Certified Mental Wellness Coach (ICF) dedicated to helping introverted women build sustainable success.
-              </p>
-              <h3 className="text-2xl font-bold text-brand-dark mt-8 mb-4">The 3 breakthroughs I deliver:</h3>
-              <ol className="list-decimal list-inside space-y-2 mb-6">
-                <li>We will find the root cause of your burnout and create a personalized plan for burnout recovery for introverted women.</li>
-                <li>We will work together to build unshakeable confidence that feels authentic to you.</li>
-                <li>You will learn to manage your energy, set boundaries, and create a life that is not just successful, but sustainable and deeply fulfilling.</li>
-              </ol>
-            </div>
-          </div>
-        </div>
-      </div>
-    </section>
-  );
-};
-
-=======
           url: "https://quietstrength.com/about",
           image: "/images/logo.webp?v=b008f571"
         }}
@@ -98,5 +55,4 @@
   );
 };
 
->>>>>>> 2f241889
 export default About;