--- conflicted
+++ resolved
@@ -89,11 +89,7 @@
 
               <div className="my-8">
                 <img 
-<<<<<<< HEAD
-                  src="/images/confident-woman-standing-triumphantly-at-sunrise-representing-emotional-recovery-and-healing-from-narcissistic-abuse-manipulation-tactics.webp" 
-=======
                   src="/images/confident-woman-standing-triumphantly-at-sunrise-representing-emotional-recovery-and-healing-from-narcissistic-abuse-manipulation-tactics.webp?v=b008f571" 
->>>>>>> 2f241889
                   alt="Confident woman standing triumphantly at sunrise representing emotional recovery and healing from narcissistic abuse manipulation tactics" 
                   className="rounded-lg shadow-md w-full" 
                   loading="lazy"
@@ -163,11 +159,7 @@
 
               <div className="my-8">
                 <img 
-<<<<<<< HEAD
-                  src="/images/open-journal-with-a-pen-cup-of-tea-and-small-potted-plant-on-a-white-desk-in-soft-natural-light-evoking-calm-and-reflection.webp" 
-=======
                   src="/images/open-journal-with-a-pen-cup-of-tea-and-small-potted-plant-on-a-white-desk-in-soft-natural-light-evoking-calm-and-reflection.webp?v=b008f571" 
->>>>>>> 2f241889
                   alt="Open journal with a pen, cup of tea, and small potted plant on a white desk in soft natural light, evoking calm and reflection." 
                   className="rounded-lg shadow-md w-full" 
                   loading="lazy"
@@ -231,11 +223,7 @@
 
               <div className="my-8">
                 <img 
-<<<<<<< HEAD
-                  src="/images/person-setting-healthy-emotional-boundaries-with-protective-golden-light-representing-recovery-from-narcissist-ex-manipulation-and-self-protection.webp" 
-=======
                   src="/images/person-setting-healthy-emotional-boundaries-with-protective-golden-light-representing-recovery-from-narcissist-ex-manipulation-and-self-protection.webp?v=b008f571" 
->>>>>>> 2f241889
                   alt="Person setting healthy emotional boundaries with protective golden light representing recovery from narcissist ex manipulation and self-protection" 
                   className="rounded-lg shadow-md w-full" 
                   loading="lazy"
