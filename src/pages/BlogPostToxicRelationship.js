import React from 'react';
import NormalizedLink from '../components/NormalizedLink';
import StyledBlockquote from '../components/StyledBlockquote';
import KeyTakeawayBox from '../components/KeyTakeawayBox';
import StyledList from '../components/StyledList';
import { sortedBlogPosts } from '../blogData';
import AuthorBio from '../components/AuthorBio';

const BlogPostToxicRelationship = () => {
  // eslint-disable-next-line no-unused-vars
  const postData = sortedBlogPosts.find(post => post.slug === 'how-to-love-yourself-after-a-toxic-relationship-8-proven-steps-that-actually-work-in-2025');
  
  return (
    <>
    <div className="bg-brand-light">

      <div className="container mx-auto px-6 py-16">
        <NormalizedLink to="/" className="text-brand-emphasis hover:underline font-semibold mb-12">
          &larr; Back to Home
        </NormalizedLink>
        
        <article className="article-container mx-auto max-w-[720px]">
          <header className="mb-16 text-left">
            <h1 className="text-4xl md:text-6xl font-bold text-brand-dark mb-6">
              How to Love Yourself After a Toxic Relationship: 8 Proven Steps That Actually Work in 2025
            </h1>
            <div className="flex items-center gap-4 text-brand-primary text-lg">
              <span>By <strong>Marica Šinko</strong></span>
              <span className="text-gray-400">•</span>
              <span>July 24, 2025</span>
              <span className="text-gray-400">•</span>
              <span>8 min read</span>
            </div>
            <p className="text-brand-primary text-sm mt-2">
              Mental Wellness Coach & Advocate for Introverted Women
            </p>
          </header>

          <section className="bg-white p-8 rounded-lg mb-16 shadow-md text-base">
            <h3 className="text-2xl font-bold text-brand-dark mb-4">Table of Contents</h3>
            <ul className="space-y-3 toc-list">
              <li><a href="#understanding-impact" className="text-brand-emphasis hover:underline">1. Understanding the Impact of Toxic Relationships</a></li>
              <li><a href="#importance-self-love" className="text-brand-emphasis hover:underline">2. Why Self-Love is Critical for Recovery</a></li>
              <li><a href="#step-1-acknowledge" className="text-brand-emphasis hover:underline">3. Step 1: Acknowledge and Accept Your Experience</a></li>
              <li><a href="#step-2-self-compassion" className="text-brand-emphasis hover:underline">4. Step 2: Practice Self-Compassion Daily</a></li>
              <li><a href="#step-3-rebuild-identity" className="text-brand-emphasis hover:underline">5. Step 3: Rebuild Your Identity</a></li>
              <li><a href="#step-4-boundaries" className="text-brand-emphasis hover:underline">6. Step 4: Set Healthy Boundaries</a></li>
              <li><a href="#step-5-self-care" className="text-brand-emphasis hover:underline">7. Step 5: Develop New Self-Care Routines</a></li>
              <li><a href="#step-6-negative-talk" className="text-brand-emphasis hover:underline">8. Step 6: Challenge Negative Self-Talk</a></li>
              <li><a href="#step-7-values-goals" className="text-brand-emphasis hover:underline">9. Step 7: Reconnect with Your Values and Goals</a></li>
              <li><a href="#step-8-support-network" className="text-brand-emphasis hover:underline">10. Step 8: Build a Support Network</a></li>
              <li><a href="#professional-help" className="text-brand-emphasis hover:underline">11. Professional Help and Resources</a></li>
            </ul>
          </section>

          <div className="prose prose-lg max-w-none">
            <p className="text-xl text-brand-dark mb-8">
              Have you ever looked in the mirror after a toxic relationship and wondered who you've become? If you're struggling with how to love yourself after a toxic relationship, you're not alone. Research from the <a href="https://www.cdc.gov/intimate-partner-violence/about/?CDC_AAref_Val=https://www.cdc.gov/violenceprevention/intimatepartnerviolence/fastfact.html" target="_blank" rel="noopener noreferrer" className="text-brand-emphasis hover:underline">CDC's National Intimate Partner and Sexual Violence Survey</a> shows that 1 in 4 women and 1 in 10 men experience intimate partner violence, with emotional abuse being even more common.
            </p>

            <p className="text-lg text-brand-dark mb-8">
              The aftermath of a toxic relationship can leave you feeling broken, questioning your worth, and struggling to remember who you were before the manipulation and control. The constant criticism, gaslighting, and emotional manipulation can erode your self-esteem so gradually that you may not even realize how much damage has been done until the relationship ends.
            </p>

            <p className="text-lg text-brand-dark mb-8">
              But here's what you need to know: you can absolutely learn to love yourself again. Recovery from toxic relationships is not just possible—it's a journey that millions of people have successfully navigated. In this comprehensive guide, you'll discover eight evidence-based steps that will help you rebuild your self-worth, reclaim your identity, and develop the deep self-love you deserve.
            </p>

            <p className="text-lg text-brand-dark mb-12">
              By the end of this article, you'll have a clear roadmap to healing, practical daily strategies you can implement immediately, and the confidence to know that your best days are ahead of you.
            </p>

            <KeyTakeawayBox>
              <h3 className="text-xl font-bold text-brand-dark mb-4">What You'll Learn:</h3>
              <StyledList items={[
                "Why toxic relationships create lasting psychological impacts",
                "8 evidence-based steps to rebuild self-worth and identity", 
                "Daily practices for developing self-compassion",
                "How to set healthy boundaries that protect your energy",
                "Strategies for challenging negative self-talk patterns",
                "When to seek professional help for recovery"
              ]} />
            </KeyTakeawayBox>

            <div className="my-8">
              <img 
<<<<<<< HEAD
                src="/images/woman-embracing-self-love-freedom-toxic-relationship-recovery-mountain-peak-sunrise-new-beginnings-personal-growth.webp" 
=======
                src="/images/woman-embracing-self-love-freedom-toxic-relationship-recovery-mountain-peak-sunrise-new-beginnings-personal-growth.webp?v=b008f571" 
>>>>>>> 2f241889
                alt="Woman embracing self-love and freedom after toxic relationship recovery, standing confidently on mountain peak at sunrise representing new beginnings and personal growth" 
                className="rounded-lg shadow-md" 
                loading="lazy"
                width="600" 
                height="400"
              />
              <p className="text-sm text-gray-600 mt-3 text-center italic">Woman embracing self-love and freedom after toxic relationship recovery, standing confidently on mountain peak at sunrise representing new beginnings and personal growth</p>
            </div>

            <h2 id="understanding-impact" className="text-3xl font-bold text-brand-dark mt-16 mb-8 scroll-mt-24">Understanding the Impact of Toxic Relationships</h2>
            
            <p className="text-lg text-brand-dark mb-6">
              Before diving into how to love yourself after a toxic relationship, it's crucial to understand what you've been through. Toxic relationships don't just end—they leave lasting psychological impacts that can affect every aspect of your life.
            </p>

            <h3 className="text-2xl font-bold text-brand-dark mt-12 mb-6">The Psychological Aftermath</h3>
            
            <p className="text-lg text-brand-dark mb-6">
              Dr. Stephanie Sarkis, a <a href="https://www.ncbi.nlm.nih.gov/pmc/articles/PMC4578899/" target="_blank" rel="noopener noreferrer" className="text-brand-emphasis hover:underline">psychotherapist specializing in trauma recovery</a>, explains that toxic relationships create what's known as "complex trauma." Unlike single-incident trauma, complex trauma develops from prolonged exposure to controlling, manipulative, or abusive behavior.
            </p>

            <p className="text-lg text-brand-dark mb-4">Common psychological effects include:</p>
            <StyledList items={[
              "Diminished self-worth: Constant criticism and belittling can make you believe negative things about yourself",
              "Identity confusion: When someone controls your choices and opinions, you may lose touch with your authentic self",
              "Hypervigilance: Always being 'on guard' for the next conflict or criticism",
              "Self-doubt: Gaslighting can make you question your own perceptions and memories",
              "Emotional numbness: Protecting yourself by shutting down emotionally",
              "Trust issues: Difficulty believing in your own judgment or trusting others"
            ]} />

            <StyledBlockquote>
              Recent <a href="https://www.ncbi.nlm.nih.gov/pmc/articles/PMC5328289/" target="_blank" rel="noopener noreferrer" className="text-brand-emphasis hover:underline">neuroscience research</a> shows that toxic relationships actually change brain patterns, particularly in areas responsible for self-perception and emotional regulation. However, the brain's neuroplasticity means these changes aren't permanent. With intentional effort and the right strategies, you can literally rewire your brain to support self-love and healthy relationships.
            </StyledBlockquote>

            <h2 id="importance-self-love" className="text-3xl font-bold text-brand-dark mt-16 mb-8 scroll-mt-24">Why Self-Love is Critical for Recovery</h2>
            
            <p className="text-lg text-brand-dark mb-6">
              Learning how to love yourself after a toxic relationship isn't just about feeling better—it's about breaking the cycle that may have led you into the toxic relationship in the first place. Self-love acts as your internal compass, helping you recognize red flags, maintain boundaries, and make choices that honor your worth.
            </p>

            <h3 className="text-2xl font-bold text-brand-dark mt-12 mb-6">What Self-Love Actually Means</h3>
            
            <p className="text-lg text-brand-dark mb-4">Self-love often gets misunderstood as narcissism or selfishness, but true self-love is about:</p>
            <StyledList items={[
              "Self-acceptance: Embracing your imperfections while working toward growth",
              "Self-respect: Treating yourself with the same kindness you'd show a good friend",
              "Self-trust: Believing in your judgment and intuition", 
              "Self-advocacy: Standing up for your needs and boundaries",
              "Self-forgiveness: Releasing shame and guilt about past decisions"
            ]} />

            <h2 id="step-1-acknowledge" className="text-3xl font-bold text-brand-dark mt-16 mb-8 scroll-mt-24">Step 1: Acknowledge and Accept Your Experience</h2>
            
            <p className="text-lg text-brand-dark mb-6">
              The first step in learning how to love yourself after a toxic relationship is honest acknowledgment. This means recognizing what happened to you without minimizing the experience or taking blame for another person's toxic behavior.
            </p>

            <h3 className="text-2xl font-bold text-brand-dark mt-12 mb-6">Practice Validation Exercises</h3>
            
            <p className="text-lg text-brand-dark mb-4">Start each day this week by writing down three things:</p>
            <StyledList items={[
              "One way you were mistreated in the relationship",
              "How that treatment was unacceptable", 
              "An affirmation that you deserved better"
            ]} />

            <p className="text-lg text-brand-dark mb-6">
              For example: "I was constantly criticized for my appearance. This was emotionally abusive and unacceptable. I deserve to be with someone who appreciates and supports me."
            </p>

            <h3 className="text-2xl font-bold text-brand-dark mt-12 mb-6">Release Self-Blame</h3>
            
            <p className="text-lg text-brand-dark mb-6">
              According to the <a href="https://www.ptsd.va.gov/understand/types/domestic_violence.asp" target="_blank" rel="noopener noreferrer" className="text-brand-emphasis hover:underline">National Center for PTSD</a>, self-blame is one of the most common obstacles to recovery from relationship trauma. Remember that toxic behavior is about the perpetrator's issues, not your shortcomings. You cannot love someone into treating you well, and staying in a toxic relationship doesn't make you weak—it makes you human.
            </p>

            <h2 id="step-2-self-compassion" className="text-3xl font-bold text-brand-dark mt-16 mb-8 scroll-mt-24">Step 2: Practice Self-Compassion Daily</h2>
            
            <p className="text-lg text-brand-dark mb-6">
              <a href="https://www.ncbi.nlm.nih.gov/pmc/articles/PMC4106279/" target="_blank" rel="noopener noreferrer" className="text-brand-emphasis hover:underline">Dr. Kristin Neff's research</a> on self-compassion shows that people who practice self-compassion recover from trauma more quickly and completely than those who practice self-criticism. Self-compassion involves treating yourself with the same kindness you'd offer a friend going through a difficult time.
            </p>

            <KeyTakeawayBox>
              <h3 className="text-xl font-bold text-brand-dark mb-4">The Three Components of Self-Compassion:</h3>
              <StyledList items={[
                "Self-Kindness: Replace self-criticism with gentle understanding",
                "Common Humanity: Remember that suffering is part of the human experience", 
                "Mindfulness: Observe your thoughts and feelings without getting swept away"
              ]} />
            </KeyTakeawayBox>

            <h3 className="text-2xl font-bold text-brand-dark mt-12 mb-6">Daily Self-Compassion Practices</h3>
            <StyledList items={[
              "Morning affirmations: Start each day with three kind statements about yourself",
              "Loving-kindness meditation: Spend 10 minutes sending love to yourself and others",
              "Self-compassion breaks: When struggling, place your hand on your heart and practice self-kindness"
            ]} />

            <h2 id="step-3-rebuild-identity" className="text-3xl font-bold text-brand-dark mt-16 mb-8 scroll-mt-24">Step 3: Rebuild Your Identity</h2>
            
            <p className="text-lg text-brand-dark mb-6">
              Toxic relationships often involve losing yourself in someone else's wants, needs, and opinions. Rebuilding your identity is essential for learning how to love yourself after a toxic relationship.
            </p>

            <h3 className="text-2xl font-bold text-brand-dark mt-12 mb-6">Rediscover Your Authentic Self</h3>
            
            <p className="text-lg text-brand-dark mb-4">Spend time reconnecting with who you were before the relationship:</p>
            <StyledList items={[
              "Revisit old hobbies: What activities brought you joy before?",
              "Reconnect with friends: Reach out to people you may have lost touch with",
              "Explore new interests: Try activities you've always wanted to do but were discouraged from pursuing", 
              "Journal about your values: What's truly important to you, separate from anyone else's opinions?"
            ]} />

            <h2 id="step-4-boundaries" className="text-3xl font-bold text-brand-dark mt-16 mb-8 scroll-mt-24">Step 4: Set Healthy Boundaries</h2>
            
            <p className="text-lg text-brand-dark mb-6">
              Learning to set and maintain healthy boundaries is crucial for self-love and preventing future toxic relationships. Boundaries aren't walls—they're guidelines that help you honor your needs and values.
            </p>

            <h3 className="text-2xl font-bold text-brand-dark mt-12 mb-6">Types of Boundaries to Establish</h3>
            <StyledList items={[
              "Emotional boundaries: Protecting your emotional energy by limiting exposure to negativity",
              "Physical boundaries: Respecting your comfort level with physical touch and personal space",
              "Time boundaries: Prioritizing your schedule and saying no to commitments that don't serve you",
              "Digital boundaries: Limiting contact with your ex-partner and managing social media exposure",
              "Financial boundaries: Protecting your financial independence and making money decisions based on your values"
            ]} />

            <StyledBlockquote>
              Practice these boundary-setting phrases: "I'm not comfortable discussing that topic," "I need some time to think about that," "I understand you're upset, but I won't accept being spoken to that way," and "I'm not available to help with that right now."
            </StyledBlockquote>

            <h2 id="step-5-self-care" className="text-3xl font-bold text-brand-dark mt-16 mb-8 scroll-mt-24">Step 5: Develop New Self-Care Routines</h2>
            
            <p className="text-lg text-brand-dark mb-6">
              Self-care isn't selfish—it's essential for learning how to love yourself after a toxic relationship. During toxic relationships, your needs likely took a backseat to managing someone else's emotions and demands.
            </p>

            <h3 className="text-2xl font-bold text-brand-dark mt-12 mb-6">Physical Self-Care</h3>
            <StyledList items={[
              "Prioritize sleep: Aim for 7-9 hours of quality sleep each night",
              "Nourish your body: Eat foods that make you feel energized and strong",
              "Move regularly: Find physical activities you enjoy, whether it's dancing, hiking, or yoga",
              "Attend to medical needs: Schedule overdue appointments and address health concerns"
            ]} />

            <h3 className="text-2xl font-bold text-brand-dark mt-12 mb-6">Emotional Self-Care</h3>
            <StyledList items={[
              "Therapy or counseling: Professional support can accelerate your healing journey",
              "Journaling: Process your thoughts and emotions through writing",
              "Creative expression: Engage in art, music, writing, or other creative outlets",
              "Mindfulness practice: Develop present-moment awareness through meditation or deep breathing"
            ]} />

            <div className="my-8">
              <img 
<<<<<<< HEAD
                src="/images/woman-practicing-daily-self-care-meditation-mindfulness-exercises-healing-self-love-toxic-relationship.webp" 
=======
                src="/images/woman-practicing-daily-self-care-meditation-mindfulness-exercises-healing-self-love-toxic-relationship.webp?v=b008f571" 
>>>>>>> 2f241889
                alt="Woman practicing daily self-care meditation and mindfulness exercises for healing and self-love after ending toxic relationship" 
                className="rounded-lg shadow-md" 
                loading="lazy"
                width="600" 
                height="400"
              />
              <p className="text-sm text-gray-600 mt-3 text-center italic">Woman practicing daily self-care meditation and mindfulness exercises for healing and self-love after ending toxic relationship</p>
            </div>

            <h2 id="step-6-negative-talk" className="text-3xl font-bold text-brand-dark mt-16 mb-8 scroll-mt-24">Step 6: Challenge Negative Self-Talk</h2>
            
            <p className="text-lg text-brand-dark mb-6">
              The voice of a toxic partner often becomes internalized, creating persistent negative self-talk that undermines self-love. Learning to identify and challenge these thoughts is essential for recovery.
            </p>

            <KeyTakeawayBox>
              <h3 className="text-xl font-bold text-brand-dark mb-4">Cognitive Restructuring Techniques:</h3>
              <StyledList items={[
                "Identify the thought: Notice when you're being self-critical",
                "Examine the evidence: Ask yourself if this thought is factual or just a feeling",
                "Reframe the thought: Replace negative thoughts with balanced, compassionate perspectives"
              ]} />
            </KeyTakeawayBox>

            <h2 id="step-7-values-goals" className="text-3xl font-bold text-brand-dark mt-16 mb-8 scroll-mt-24">Step 7: Reconnect with Your Values and Goals</h2>
            
            <p className="text-lg text-brand-dark mb-6">
              Toxic relationships often involve abandoning your own goals and values to accommodate someone else's agenda. Reconnecting with what's truly important to you is essential for rebuilding self-love and direction.
            </p>

            <h3 className="text-2xl font-bold text-brand-dark mt-12 mb-6">Goal Setting for Recovery</h3>
            
            <p className="text-lg text-brand-dark mb-4"><strong>Short-term goals (1-3 months):</strong></p>
            <StyledList items={[
              "Complete a self-help book on relationship recovery",
              "Establish a daily meditation practice", 
              "Reconnect with three old friends"
            ]} />

            <p className="text-lg text-brand-dark mb-4 mt-8"><strong>Long-term goals (1+ years):</strong></p>
            <StyledList items={[
              "Build a fulfilling social network",
              "Pursue career or educational goals",
              "Consider dating when you feel ready"
            ]} />

            <h2 id="step-8-support-network" className="text-3xl font-bold text-brand-dark mt-16 mb-8 scroll-mt-24">Step 8: Build a Support Network</h2>
            
            <p className="text-lg text-brand-dark mb-6">
              Isolation is common during and after toxic relationships. Building a strong support network is crucial for learning how to love yourself and maintaining your progress.
            </p>

            <h3 className="text-2xl font-bold text-brand-dark mt-12 mb-6">Finding Your Support Network</h3>
            <StyledList items={[
              "Reconnect with old friends: Reach out to people you lost touch with during the relationship",
              "Join support groups: Look for local or online groups for abuse survivors",
              "Try new activities: Meet like-minded people through classes, volunteering, or hobbies",
              "Consider professional help: Therapists specializing in trauma and relationship recovery"
            ]} />

            <div className="my-8">
              <img 
<<<<<<< HEAD
                src="/images/diverse-group-women-supportive-therapy-friendship-circle-toxic-relationship-recovery-healthy-support-networks-healing.webp" 
=======
                src="/images/diverse-group-women-supportive-therapy-friendship-circle-toxic-relationship-recovery-healthy-support-networks-healing.webp?v=b008f571" 
>>>>>>> 2f241889
                alt="Diverse group of women in supportive therapy or friendship circle discussing toxic relationship recovery and building healthy support networks for healing" 
                className="rounded-lg shadow-md" 
                loading="lazy"
                width="600" 
                height="400"
              />
              <p className="text-sm text-gray-600 mt-3 text-center italic">Diverse group of women in supportive therapy or friendship circle discussing toxic relationship recovery and building healthy support networks for healing</p>
            </div>

            <h2 id="professional-help" className="text-3xl font-bold text-brand-dark mt-16 mb-8 scroll-mt-24">Professional Help and Resources</h2>
            
            <p className="text-lg text-brand-dark mb-6">
              While self-help strategies are valuable, professional support can significantly accelerate your healing journey. Consider seeking help if you're experiencing persistent depression or anxiety, difficulty functioning in daily life, or inability to form new relationships after significant time.
            </p>

            <StyledBlockquote>
              If you're in immediate danger or having suicidal thoughts, contact the <a href="https://988lifeline.org/" target="_blank" rel="noopener noreferrer" className="text-brand-emphasis hover:underline">National Suicide Prevention Lifeline (988)</a> or the <a href="https://www.thehotline.org/" target="_blank" rel="noopener noreferrer" className="text-brand-emphasis hover:underline">National Domestic Violence Hotline (1-800-799-7233)</a>.
            </StyledBlockquote>

            <h2 className="text-3xl font-bold text-brand-dark mt-16 mb-8">Your Journey to Self-Love Starts Today</h2>
            
            <p className="text-lg text-brand-dark mb-6">
              Learning how to love yourself after a toxic relationship is one of the most important investments you can make in your future happiness and well-being. Remember that healing isn't about forgetting what happened or pretending it didn't affect you—it's about integrating the experience in a way that makes you stronger, wiser, and more compassionate toward yourself and others.
            </p>

            <p className="text-lg text-brand-dark mb-6">
              The eight steps outlined in this guide provide a roadmap, but your journey will be unique. Some days will be harder than others, and that's completely normal. What matters is that you keep moving forward, celebrating small victories, and treating yourself with the love and respect you deserve.
            </p>

            <p className="text-lg text-brand-dark mb-8">
              You survived a toxic relationship, which means you're already stronger than you know. Now it's time to use that strength to build the loving relationship with yourself that will serve as the foundation for all future happiness and healthy connections.
            </p>

            <KeyTakeawayBox>
              <h3 className="text-xl font-bold text-brand-dark mb-4">Your Next Steps:</h3>
              <StyledList items={[
                "Start with just one strategy from this guide today",
                "Practice self-compassion when you have difficult days", 
                "Seek professional help if you need additional support",
                "Remember that your past doesn't define your future",
                "Trust that each small action builds toward healing"
              ]} />
            </KeyTakeawayBox>

            <p className="text-lg text-brand-dark mb-8 mt-12">
              <em>Remember: This article is for educational purposes and doesn't replace professional mental health treatment. If you're experiencing symptoms of depression, anxiety, or PTSD, please consider speaking with a mental health professional.</em>
            </p>

          </div>
        </article>

        <AuthorBio />

        <section className="mt-16 text-center text-sm text-brand-primary">
          <p><strong>Disclaimer:</strong> The content on this website is for informational purposes only and is not a substitute for professional medical, psychological, or financial advice. Always seek the advice of a qualified professional with any questions you may have regarding a medical or mental health condition.</p>
        </section>
      </div>
    </div>
    </>
  );
};

export default BlogPostToxicRelationship;<|MERGE_RESOLUTION|>--- conflicted
+++ resolved
@@ -84,11 +84,7 @@
 
             <div className="my-8">
               <img 
-<<<<<<< HEAD
-                src="/images/woman-embracing-self-love-freedom-toxic-relationship-recovery-mountain-peak-sunrise-new-beginnings-personal-growth.webp" 
-=======
                 src="/images/woman-embracing-self-love-freedom-toxic-relationship-recovery-mountain-peak-sunrise-new-beginnings-personal-growth.webp?v=b008f571" 
->>>>>>> 2f241889
                 alt="Woman embracing self-love and freedom after toxic relationship recovery, standing confidently on mountain peak at sunrise representing new beginnings and personal growth" 
                 className="rounded-lg shadow-md" 
                 loading="lazy"
@@ -247,11 +243,7 @@
 
             <div className="my-8">
               <img 
-<<<<<<< HEAD
-                src="/images/woman-practicing-daily-self-care-meditation-mindfulness-exercises-healing-self-love-toxic-relationship.webp" 
-=======
                 src="/images/woman-practicing-daily-self-care-meditation-mindfulness-exercises-healing-self-love-toxic-relationship.webp?v=b008f571" 
->>>>>>> 2f241889
                 alt="Woman practicing daily self-care meditation and mindfulness exercises for healing and self-love after ending toxic relationship" 
                 className="rounded-lg shadow-md" 
                 loading="lazy"
@@ -314,11 +306,7 @@
 
             <div className="my-8">
               <img 
-<<<<<<< HEAD
-                src="/images/diverse-group-women-supportive-therapy-friendship-circle-toxic-relationship-recovery-healthy-support-networks-healing.webp" 
-=======
                 src="/images/diverse-group-women-supportive-therapy-friendship-circle-toxic-relationship-recovery-healthy-support-networks-healing.webp?v=b008f571" 
->>>>>>> 2f241889
                 alt="Diverse group of women in supportive therapy or friendship circle discussing toxic relationship recovery and building healthy support networks for healing" 
                 className="rounded-lg shadow-md" 
                 loading="lazy"
