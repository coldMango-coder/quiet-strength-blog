--- conflicted
+++ resolved
@@ -57,17 +57,6 @@
               In this comprehensive guide, you'll discover the exact psychological mechanisms that draw narcissists to specific individuals, plus nine evidence-based strategies to stop attracting narcissists permanently. Whether you're recovering from a narcissistic relationship or simply want to protect yourself moving forward, these proven techniques will help you build stronger boundaries and attract healthier relationships.
             </p>
 
-<<<<<<< HEAD
-            
-            <OptimizedImage
-              src="/images/confident-woman-learning-how-to-stop-attracting-narcissists-by-walking-away-from-toxic-relationships-toward-healthy-boundaries-and-self-empowerment.webp"
-              alt="Confident woman learning how to stop attracting narcissists by walking away from toxic relationships toward healthy boundaries and self-empowerment"
-              className="rounded-lg shadow-md my-8 w-full"
-              width={960}
-              height={640}
-              sizes="(max-width: 768px) 100vw, 720px"
-              priority
-=======
             <img 
               src="/images/confident-woman-learning-how-to-stop-attracting-narcissists-by-walking-away-from-toxic-relationships-toward-healthy-boundaries-and-self-empowerment.webp?v=b008f571" 
               alt="Confident woman learning how to stop attracting narcissists by walking away from toxic relationships toward healthy boundaries and self-empowerment" 
@@ -75,7 +64,6 @@
               loading="lazy"
               width="600"
               height="400"
->>>>>>> 2f241889
             />
             <p className="text-sm text-gray-600 text-center italic mb-6">
               Confident woman learning how to stop attracting narcissists by walking away from toxic relationships toward healthy boundaries and self-empowerment
@@ -222,11 +210,7 @@
               ]} />
 
               <img 
-<<<<<<< HEAD
-                src="/images/support-group-helping-individuals-develop-healthy-relationship-patterns-and-learn-effective-strategies-to-stop-attracting-narcissistic-partners.webp" 
-=======
                 src="/images/support-group-helping-individuals-develop-healthy-relationship-patterns-and-learn-effective-strategies-to-stop-attracting-narcissistic-partners.webp?v=b008f571" 
->>>>>>> 2f241889
                 alt="Support group helping individuals develop healthy relationship patterns and learn effective strategies to stop attracting narcissistic partners" 
                 className="rounded-lg shadow-md my-8 w-full" 
                 loading="lazy"
@@ -374,11 +358,7 @@
               </p>
 
               <img 
-<<<<<<< HEAD
-                src="/images/person-practicing-self-reflection-and-boundary-setting-techniques-to-break-the-cycle-of-attracting-narcissists-and-build-healthier-relationships.webp" 
-=======
                 src="/images/person-practicing-self-reflection-and-boundary-setting-techniques-to-break-the-cycle-of-attracting-narcissists-and-build-healthier-relationships.webp?v=b008f571" 
->>>>>>> 2f241889
                 alt="Person practicing self-reflection and boundary-setting techniques to break the cycle of attracting narcissists and build healthier relationships" 
                 className="rounded-lg shadow-md my-8 w-full" 
                 loading="lazy"
